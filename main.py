--- conflicted
+++ resolved
@@ -1,1612 +1,1451 @@
-import sys
-import json
-import random
-from datetime import datetime, timedelta
-from collections import defaultdict
-from PyQt5.QtWidgets import (
-    QApplication, QMainWindow, QWidget, QVBoxLayout, QHBoxLayout, QListWidget, QListWidgetItem,
-    QLabel, QProgressBar, QPushButton, QStackedWidget, QLineEdit, QFormLayout, QMenu,
-    QAction, QMessageBox, QGroupBox, QComboBox, QDateEdit, QSpinBox, QInputDialog, QGraphicsSimpleTextItem,
-<<<<<<< HEAD
-    QDialog, QDialogButtonBox, QShortcut, QAbstractItemView, QSizePolicy
-=======
-    QDialog, QDialogButtonBox, QTextEdit, QScrollArea
->>>>>>> c8a54dec
-)
-from PyQt5.QtCore import Qt, QDate, QSize
-from PyQt5.QtChart import QChart, QChartView, QLineSeries, QValueAxis, QDateTimeAxis
-from PyQt5.QtGui import QColor, QPainter, QKeySequence
-
-# --- 全局变量 ---
-# 将缩放因子设为全局可修改变量，以便在运行时调整
-SCALING_FACTOR = 1.0
-
-# 获取屏幕DPI缩放因子
-def get_base_scaling_factor():
-    screen = QApplication.primaryScreen()
-    dpi = screen.logicalDotsPerInch()
-    # 基准DPI为96，计算缩放因子
-    return dpi / 96.0
-
-# 根据缩放因子调整尺寸
-def scaled_size(size):
-    return int(size * SCALING_FACTOR)
-
-# 根据缩放因子调整字体大小
-def scaled_font_size(base_size):
-    return scaled_size(base_size)
-
-# 数据结构定义
-class SubTask:
-    def __init__(self, name, total=100, auto_offset=0):
-        self.name = name
-        self.total = total
-        self.auto_offset = auto_offset
-        self.records = {}  # {date: progress}
-    
-    @property
-    def progress(self):
-        if not self.records:
-            return 0
-        last_date = max(self.records.keys())
-        return self.records[last_date]
-    
-    @property
-    def completed(self):
-        return min(self.progress, self.total)
-    
-    def add_record(self, date, progress):
-        self.records[date] = progress
-    
-    def to_dict(self):
-        return {
-            "name": self.name,
-            "total": self.total,
-            "auto_offset": self.auto_offset,
-            "records": self.records
-        }
-    
-    @classmethod
-    def from_dict(cls, data):
-        subtask = cls(data.get("name", ""), data.get("total", 100), data.get("auto_offset", 0))
-        subtask.records = {k: v for k, v in data.get("records", {}).items()}
-        return subtask
-
-class Task:
-    # 新增类变量 RECENT_X，表示用于计算剩余天数时使用的最近样本数 x（默认 5）
-    RECENT_X = 5
-
-    STATUS_COLORS = {
-        "进行中": QColor(50, 205, 50),    # 绿色
-        "暂停": QColor(255, 215, 0),      # 黄色
-        "废止": QColor(220, 20, 60)       # 红色
-    }
-    
-    def __init__(self, name):
-        self.name = name
-        self.status = "进行中"
-        self.sub_tasks = []
-        self.start_date = datetime.now().strftime("%Y-%m-%d")
-    
-    def add_subtask(self, subtask):
-        self.sub_tasks.append(subtask)
-    
-    @property
-    def total(self):
-        return sum(st.total for st in self.sub_tasks)
-    
-    @property
-    def completed(self):
-        return sum(st.completed for st in self.sub_tasks)
-    
-    @property
-    def progress(self):
-        return (self.completed / self.total * 100) if self.total > 0 else 0
-    
-    @property
-    def remaining_days(self):
-        """
-        修改后的剩余天数计算逻辑（按用户要求）：
-        - 取全任务的按日期快照（每个日期的总体完成量）
-        - 取最近 Task.RECENT_X 次快照：change = newest - oldest
-        - avg = change / len(samples)  （按用户要求“除以天数（也就是 x）”）
-        - remaining = total - newest
-        - remaining_days = round(remaining / avg) （若 avg <= 0 或数据不足，返回 0）
-        """
-        # 若没有子任务，无法估算
-        if not self.sub_tasks:
-            return 0
-        
-        # 收集所有出现过的日期（来自每个子任务）
-        all_dates = set()
-        for st in self.sub_tasks:
-            all_dates.update(st.records.keys())
-        
-        if not all_dates:
-            return 0
-        
-        # 将字符串日期转换为 datetime 并排序
-        try:
-            date_objs = sorted({datetime.strptime(d, "%Y-%m-%d") for d in all_dates})
-        except Exception:
-            return 0
-        
-        # 构建按日期的总体完成量快照（每个日期取该日或之前每个子任务的最近记录并相加）
-        snapshots = []
-        for d_obj in date_objs:
-            d_str = d_obj.strftime("%Y-%m-%d")
-            total_completed_on_date = 0
-            for st in self.sub_tasks:
-                # 找到 st 在 d_str 当天或之前的最新记录
-                cand_dates = [dd for dd in st.records.keys() if dd <= d_str]
-                if cand_dates:
-                    latest = max(cand_dates)
-                    total_completed_on_date += min(st.records[latest], st.total)
-                else:
-                    total_completed_on_date += 0
-            snapshots.append((d_obj, total_completed_on_date))
-        
-        if len(snapshots) < 2:
-            return 0
-        
-        # 取最近 RECENT_X 次快照（如果样本不足则取全部可用）
-        x = max(1, int(Task.RECENT_X))
-        samples = snapshots[-x:] if x <= len(snapshots) else snapshots[:]
-        
-        # 如果样本少于2条，无法计算
-        if len(samples) < 2:
-            return 0
-        
-        oldest_val = samples[0][1]
-        newest_val = samples[-1][1]
-        change = newest_val - oldest_val
-        
-        denom = len(samples)  # 按你的要求，除以样本数 x
-        if denom <= 0:
-            return 0
-        
-        avg_daily = change / denom
-        
-        if avg_daily <= 0:
-            # 无增长或负增长时不做估算，返回 0
-            return 0
-        
-        remaining = max(0, self.total - newest_val)
-        remaining_days = max(1, round(remaining / avg_daily))
-        return remaining_days
-    
-    # 保留 estimated_date 的原有实现（不修改）
-    @property
-    def estimated_date(self):
-        """基于过去7天记录预测完成日期（包含所有日期）"""
-        # 如果没有子任务，返回N/A
-        if not self.sub_tasks:
-            return "N/A"
-        
-        # 获取当前日期
-        now = datetime.now()
-        
-        # 收集所有记录日期
-        all_dates = set()
-        for st in self.sub_tasks:
-            all_dates.update(st.records.keys())
-        
-        # 如果没有记录，返回N/A
-        if not all_dates:
-            return "N/A"
-        
-        # 转换日期并排序
-        sorted_dates = sorted([datetime.strptime(d, "%Y-%m-%d") for d in all_dates])
-        min_date = min(sorted_dates)
-        max_date = max(sorted_dates)
-        
-        # 确定开始日期（7天前或第一次记录日期）
-        start_date = max(min_date, now - timedelta(days=7))
-        
-        # 计算开始日期和结束日期的总完成量
-        start_completion = 0
-        end_completion = 0
-        
-        for st in self.sub_tasks:
-            # 获取开始日期前的最后记录
-            start_records = [p for d, p in st.records.items() 
-                            if datetime.strptime(d, "%Y-%m-%d") <= start_date]
-            start_completion += max(start_records) if start_records else 0
-            
-            # 获取当前完成量
-            end_completion += st.completed
-        
-        # 计算时间跨度（自然日）
-        days_span = (now - start_date).days
-        if days_span <= 0:
-            return "N/A"
-        
-        # 计算平均日增量
-        total_increase = end_completion - start_completion
-        avg_daily = total_increase / days_span
-        
-        # 计算剩余量
-        remaining = max(0, self.total - end_completion)
-        
-        if avg_daily <= 0:
-            return "N/A"
-        
-        # 计算剩余天数
-        remaining_days = max(1, round(remaining / avg_daily))
-        
-        # 预计完成日期 = 当前日期 + 剩余天数
-        return (now + timedelta(days=remaining_days)).strftime("%Y-%m-%d")
-    
-    def to_dict(self):
-        return {
-            "name": self.name,
-            "status": self.status,
-            "start_date": self.start_date,
-            "sub_tasks": [st.to_dict() for st in self.sub_tasks]
-        }
-    
-    @classmethod
-    def from_dict(cls, data):
-        task = cls(data.get("name", ""))
-        task.status = data.get("status", "进行中")
-        task.start_date = data.get("start_date", datetime.now().strftime("%Y-%m-%d"))
-        task.sub_tasks = [SubTask.from_dict(st) for st in data.get("sub_tasks", [])]
-        return task
-
-class TaskCard(QWidget):
-    def __init__(self, task, parent=None):
-        super().__init__(parent)
-        self.task = task
-        self.parent = parent
-        
-        # 主布局
-        layout = QVBoxLayout()
-        layout.setContentsMargins(
-            scaled_size(10), scaled_size(10), scaled_size(10), scaled_size(10)
-        )
-        layout.setSpacing(scaled_size(15))
-        
-        # 任务名称和状态
-        header_layout = QHBoxLayout()
-        self.name_label = QLabel(task.name)
-        self.status_label = QLabel(task.status)
-<<<<<<< HEAD
-=======
-        self.status_label.setStyleSheet(f"font-family: \"黑体\", sans-serif; color: {Task.STATUS_COLORS.get(task.status, QColor(0,0,0)).name()}; font-size: 19px;")
->>>>>>> c8a54dec
-        
-        header_layout.addWidget(self.name_label)
-        header_layout.addStretch()
-        header_layout.addWidget(self.status_label)
-        
-        # 进度条
-        self.progress_bar = QProgressBar()
-<<<<<<< HEAD
-        
-        # 任务信息（剩余天数和预计完成日期）
-        info_layout = QHBoxLayout()
-        self.days_info = QLabel()
-=======
-        self.progress_bar.setValue(round(task.progress))
-        self.progress_bar.setFormat(f" {task.progress:.2f}%")
-        self.progress_bar.setStyleSheet(f"""
-            QProgressBar {{
-            font-size:16px;
-            }}
-            QProgressBar::chunk {{
-                background-color: {Task.STATUS_COLORS.get(task.status, QColor(0,0,0)).name()};
-            }}
-        """)
-        
-        # 任务信息（剩余天数和预计完成日期）
-        info_layout = QHBoxLayout()
-        
-        days_text = f"剩余天数: {task.remaining_days}天 | 预计完成: {task.estimated_date}"
-        self.days_info = QLabel(days_text)
-        self.days_info.setStyleSheet("font-size: 14px; color: #000;")
->>>>>>> c8a54dec
-        
-        info_layout.addWidget(self.days_info)
-        info_layout.addStretch()
-        
-        # 添加到主布局
-        layout.addLayout(header_layout)
-        layout.addWidget(self.progress_bar)
-        layout.addLayout(info_layout)
-        
-        self.setLayout(layout)
-        self.setMinimumHeight(scaled_size(100))
-        self.setStyleSheet("""
-            TaskCard {
-                background-color: white;
-                border-radius: 8px;
-                border: 1px solid #ddd;
-            }
-            TaskCard:hover {
-                border: 1px solid #aaa;
-            }
-        """)
-
-        # 初始化时更新一次显示
-        self.update_task(task)
-        
-    def update_task(self, task):
-        """更新卡片显示的任务数据"""
-        self.task = task
-        self.name_label.setText(task.name)
-        self.name_label.setStyleSheet(f"font-family: \"黑体\", sans-serif; font-weight: bold; font-size: {scaled_font_size(20)}px;")
-        self.name_label.setWordWrap(True)
-
-        self.status_label.setText(task.status)
-<<<<<<< HEAD
-        self.status_label.setStyleSheet(f"font-family: \"黑体\", sans-serif; color: {Task.STATUS_COLORS[task.status].name()}; font-size: {scaled_font_size(19)}px;")
-        
-=======
-        self.status_label.setStyleSheet(f"font-family: \"黑体\", sans-serif; color: {Task.STATUS_COLORS.get(task.status, QColor(0,0,0)).name()}; font-size: 19px;")
->>>>>>> c8a54dec
-        self.progress_bar.setValue(round(task.progress))
-        self.progress_bar.setFormat(f" {task.progress:.2f}%")
-        self.progress_bar.setStyleSheet(f"""
-            QProgressBar {{
-            font-size: {scaled_font_size(16)}px;
-            height: {scaled_size(25)}px;
-            }}
-            QProgressBar::chunk {{
-                background-color: {Task.STATUS_COLORS.get(task.status, QColor(0,0,0)).name()};
-            }}
-        """)
-        
-        # 更新剩余天数和预计完成日期（remaining_days 会使用 Task.RECENT_X）
-        days_text = f"剩余天数: {task.remaining_days}天 | 预计完成: {task.estimated_date}"
-        self.days_info.setText(days_text)
-        self.days_info.setStyleSheet(f"font-size: {scaled_font_size(14)}px; color: #000;")
-
-# --- 新增：子任务卡片，显式提供合理的 sizeHint，确保选中框能完整包裹内容 ---
-class SubTaskCard(QWidget):
-    def __init__(self, subtask: SubTask, parent=None):
-        super().__init__(parent)
-        self.subtask = subtask
-        self.setAttribute(Qt.WA_StyledBackground, True)
-        
-        layout = QVBoxLayout(self)
-        layout.setContentsMargins(scaled_size(12), scaled_size(8), scaled_size(12), scaled_size(10))
-        layout.setSpacing(scaled_size(8))
-
-        self.name_label = QLabel(subtask.name)
-        self.name_label.setStyleSheet(
-            f"font-family: \"黑体\", sans-serif; font-weight: bold; font-size: {scaled_font_size(14)}px;"
-        )
-        self.name_label.setWordWrap(True)
-
-        progress = (subtask.completed / subtask.total * 100) if subtask.total > 0 else 0
-        self.progress_bar = QProgressBar()
-        self.progress_bar.setRange(0, 100)
-        self.progress_bar.setValue(round(progress))
-        self.progress_bar.setFormat(f"{progress:.2f}% ({subtask.completed}/{subtask.total})")
-        # 稍微加高，便于触控与可读性
-        self.progress_bar.setFixedHeight(scaled_size(26))
-        self.progress_bar.setStyleSheet(
-            f"QProgressBar {{ font-size: {scaled_font_size(13)}px; height: {scaled_size(26)}px; }}"
-        )
-
-        layout.addWidget(self.name_label)
-        layout.addWidget(self.progress_bar)
-
-        # 让 QListWidget 的选中高亮透出（本卡片背景透明）
-        self.setStyleSheet("background: transparent;")
-
-        # 调整尺寸策略，保证以内容高度为准
-        self.setSizePolicy(QSizePolicy.Preferred, QSizePolicy.Fixed)
-
-    def update_subtask(self, subtask: SubTask):
-        self.subtask = subtask
-        self.name_label.setText(subtask.name)
-        progress = (subtask.completed / subtask.total * 100) if subtask.total > 0 else 0
-        self.progress_bar.setValue(round(progress))
-        self.progress_bar.setFormat(f"{progress:.2f}% ({subtask.completed}/{subtask.total})")
-        self.updateGeometry()
-
-    def sizeHint(self):
-        # 显式返回足够的高度，确保选中框覆盖 name + progress + 内边距
-        name_h = self.name_label.sizeHint().height()
-        pb_h = max(self.progress_bar.sizeHint().height(), scaled_size(26))
-        margins = scaled_size(8) + scaled_size(10) + scaled_size(8)  # top + bottom + 中间间距
-        h = name_h + pb_h + margins + scaled_size(6)  # 额外余量
-        # 宽度可交给视图自行计算
-        return QSize(scaled_size(300), h)
-
-class ProgressManager(QMainWindow):
-    def __init__(self):
-        super().__init__()
-<<<<<<< HEAD
-        
-        # --- 新增：存储原始缩放因子 ---
-        self.base_scaling_factor = get_base_scaling_factor()
-        global SCALING_FACTOR
-        SCALING_FACTOR = self.base_scaling_factor
-
-        self.setWindowTitle("任务进度管理器 by TZYLT&QianXiquq")
-        self.setGeometry(100, 100, scaled_size(1200), scaled_size(800))
-=======
-        self.setWindowTitle("任务进度管理器 by TZYLT&QianXiquq")
-        self.setGeometry(100, 100, 1200, 800)
->>>>>>> c8a54dec
-        self.tasks = []
-        self.current_task = None
-        self.current_subtask = None
-        self.data_file = "tasks.json"
-        self.config_file = "config.json"
-        # recent_x 控制“取最近 x 次记录”用于剩余天数估算
-        self.recent_x = Task.RECENT_X  # 默认值与 Task 保持一致
-        self.load_config()
-        
-        # 添加全屏快捷键
-        self.fullscreen_shortcut = QShortcut(QKeySequence("F11"), self)
-        self.fullscreen_shortcut.activated.connect(self.toggle_fullscreen)
-        
-        self.load_data()
-        self.init_ui()
-    
-<<<<<<< HEAD
-    def toggle_fullscreen(self):
-        """
-        切换全屏模式，并在切换后根据状态重新计算和应用UI缩放
-        """
-        is_entering_fullscreen = not self.isFullScreen()
-
-        if is_entering_fullscreen:
-            self.showFullScreen()
-        else:
-            self.showNormal()
-
-        # 根据新状态更新并应用UI样式
-        self.update_and_apply_styles(is_fullscreen=is_entering_fullscreen)
-
-    def update_and_apply_styles(self, is_fullscreen):
-        """
-        计算新的缩放因子，并刷新整个UI以应用新尺寸和字体大小
-        """
-        global SCALING_FACTOR
-        if is_fullscreen:
-            # 进入全屏时，放大UI
-            SCALING_FACTOR = self.base_scaling_factor * 1.25
-        else:
-            # 退出全屏时，恢复原始DPI缩放
-            SCALING_FACTOR = self.base_scaling_factor
-        
-        # 保存当前选中的任务索引
-        current_index = self.task_list.currentRow()
-        
-        # 重新应用所有样式和尺寸
-        self.apply_styles()
-        
-        # 重新填充任务列表（这将使用新的缩放因子创建TaskCard）
-        self.populate_task_list()
-        
-        # 恢复之前的选中状态
-        if current_index >= 0 and current_index < self.task_list.count():
-            self.task_list.setCurrentRow(current_index)
-        
-        # 刷新详情和图表视图
-        self.update_detail_view()
-        self.update_chart()
-
-=======
-    # ---------- 配置持久化 ----------
-    def load_config(self):
-        try:
-            with open(self.config_file, "r", encoding="utf-8") as f:
-                cfg = json.load(f)
-                self.recent_x = int(cfg.get("recent_x", self.recent_x))
-        except Exception:
-            # 若读取失败则保持默认
-            self.recent_x = getattr(self, "recent_x", Task.RECENT_X)
-        # 将配置同步到 Task.RECENT_X（使 Task.remaining_days 使用此值）
-        try:
-            Task.RECENT_X = int(self.recent_x)
-        except Exception:
-            Task.RECENT_X = Task.RECENT_X
-    
-    def save_config(self):
-        try:
-            with open(self.config_file, "w", encoding="utf-8") as f:
-                json.dump({"recent_x": int(self.recent_x)}, f, ensure_ascii=False, indent=2)
-        except Exception:
-            pass
-    
-    # ---------- 数据加载/保存 ----------
->>>>>>> c8a54dec
-    def load_data(self):
-        try:
-            with open(self.data_file, "r", encoding="utf-8") as f:
-                data = json.load(f)
-                self.tasks = [Task.from_dict(t) for t in data]
-        except FileNotFoundError:
-            self.tasks = []
-        except Exception:
-            self.tasks = []
-    
-    def save_data(self):
-        data = [t.to_dict() for t in self.tasks]
-        try:
-            with open(self.data_file, "w", encoding="utf-8") as f:
-                json.dump(data, f, ensure_ascii=False, indent=2)
-        except Exception:
-            pass
-    
-    def init_ui(self):
-        main_widget = QWidget()
-        main_layout = QHBoxLayout()
-        
-        # 左侧任务列表
-        left_panel = QWidget()
-        left_layout = QVBoxLayout()
-        
-        self.task_list = QListWidget()
-        self.task_list.itemSelectionChanged.connect(self.on_task_selected)
-        
-        # 添加任务按钮
-        self.add_task_btn = QPushButton("添加新任务")
-        self.add_task_btn.clicked.connect(self.add_new_task)
-        
-        self.task_list_label = QLabel("任务列表")
-        left_layout.addWidget(self.task_list_label)
-        left_layout.addWidget(self.task_list)
-        left_layout.addWidget(self.add_task_btn)
-        left_panel.setLayout(left_layout)
-        
-        # 右侧面板
-        right_panel = QWidget()
-        right_layout = QVBoxLayout()
-        
-        # 模式切换与控制按钮行
-        mode_layout = QHBoxLayout()
-        self.mode_label = QLabel("显示模式:")
-        self.mode_combo = QComboBox()
-        self.mode_combo.addItems(["详细信息", "图表分析"])
-        self.mode_combo.currentIndexChanged.connect(self.switch_mode)
-        
-        self.today_summary_btn = QPushButton("今日总结")
-        self.today_summary_btn.setToolTip("显示今日有更新的任务总结")
-        self.today_summary_btn.clicked.connect(self.show_today_summary)
-        
-        mode_layout.addWidget(self.mode_label)
-        mode_layout.addWidget(self.mode_combo)
-<<<<<<< HEAD
-        mode_layout.addWidget(self.today_summary_btn)
-=======
-        
-        # 今日总结按钮
-        self.today_summary_btn = QPushButton("今日总结")
-        self.today_summary_btn.setToolTip("显示今日有更新的任务总结")
-        self.today_summary_btn.setStyleSheet("""
-            QPushButton {
-                background-color: #4CAF50;
-                color: white;
-                border: none;
-                padding: 6px 10px;
-                border-radius: 4px;
-            }
-            QPushButton:hover {
-                background-color: #45a049;
-            }
-        """)
-        self.today_summary_btn.clicked.connect(self.show_today_summary)
-        mode_layout.addWidget(self.today_summary_btn)
-        
-        # 设置按钮：用于修改 recent_x（顶部设置面板按钮）
-        self.settings_btn = QPushButton("设置")
-        self.settings_btn.setToolTip("剩余天数计算的最近记录次数")
-        self.settings_btn.setStyleSheet("""
-            QPushButton {
-                background-color: #1976D2;
-                color: white;
-                border: none;
-                padding: 6px 10px;
-                border-radius: 4px;
-            }
-            QPushButton:hover {
-                background-color: #1565C0;
-            }
-        """)
-        self.settings_btn.clicked.connect(self.open_settings_dialog)
-        mode_layout.addWidget(self.settings_btn)
-        
->>>>>>> c8a54dec
-        mode_layout.addStretch()
-        
-        # 堆叠窗口
-        self.stacked_widget = QStackedWidget()
-        
-        # 详细信息模式
-        self.detail_widget = QWidget()
-        self.init_detail_ui()
-        self.stacked_widget.addWidget(self.detail_widget)
-        
-        # 图表模式
-        self.chart_widget = QWidget()
-        self.init_chart_ui()
-        self.stacked_widget.addWidget(self.chart_widget)
-        
-        right_layout.addLayout(mode_layout)
-        right_layout.addWidget(self.stacked_widget)
-        right_panel.setLayout(right_layout)
-        
-        # 主布局
-        main_layout.addWidget(left_panel, 30)
-        main_layout.addWidget(right_panel, 70)
-        main_widget.setLayout(main_layout)
-        self.setCentralWidget(main_widget)
-        
-        # 设置任务列表右键菜单
-        self.task_list.setContextMenuPolicy(Qt.CustomContextMenu)
-        self.task_list.customContextMenuRequested.connect(self.show_task_context_menu)
-
-        # 首次加载时应用样式和填充列表
-        self.apply_styles()
-        self.populate_task_list()
-
-    def apply_styles(self):
-        """
-        一个集中的方法，用于设置所有UI组件的样式和尺寸。
-        这样可以在缩放因子变化后统一刷新界面。
-        """
-        # --- 全局字体 ---
-        app_font = QApplication.instance().font()
-        app_font.setPointSize(scaled_font_size(10))
-        QApplication.instance().setFont(app_font)
-
-        # --- 左侧面板 ---
-        self.task_list_label.setStyleSheet(f"font-size: {scaled_font_size(14)}px; font-weight: bold;")
-        self.task_list.setStyleSheet(f"""
-            QListWidget {{
-                background-color: #f0f2f5;
-                border: none;
-                border-radius: 8px;
-                padding: 5px;
-                font-size: {scaled_font_size(14)}px;
-            }}
-            QListWidget::item {{
-                border-bottom: 1px solid #dee2e6;
-            }}
-            QListWidget::item:selected {{
-                background-color: #e2e6ea;
-            }}
-        """)
-        self.add_task_btn.setStyleSheet(f"""
-            QPushButton {{
-                background-color: #4CAF50; color: white; border: none;
-                padding: {scaled_size(8)}px; border-radius: 4px;
-                font-weight: bold; font-size: {scaled_font_size(14)}px;
-            }}
-            QPushButton:hover {{ background-color: #45a049; }}
-        """)
-
-        # --- 右侧面板 ---
-        self.mode_label.setStyleSheet(f"font-size: {scaled_font_size(14)}px;")
-        self.mode_combo.setStyleSheet(f"font-size: {scaled_font_size(14)}px;")
-        self.today_summary_btn.setStyleSheet(f"""
-            QPushButton {{
-                background-color: #1976D2; color: white; border: none;
-                padding: {scaled_size(6)}px {scaled_size(10)}px;
-                border-radius: 4px; font-size: {scaled_font_size(14)}px;
-            }}
-            QPushButton:hover {{ background-color: #145a9e; }}
-        """)
-        
-        # --- 详细信息视图 ---
-        self.detail_widget.layout().setSpacing(scaled_size(15))
-        self.task_overview.setStyleSheet(f"QGroupBox {{ font-size: {scaled_font_size(16)}px; font-weight: bold; }}")
-        self.task_name_label.setStyleSheet(f"font-family: \"黑体\", sans-serif; font-size: {scaled_font_size(18)}px; font-weight: bold;")
-        self.task_progress_bar.setStyleSheet(f"""
-            QProgressBar {{ font-size: {scaled_font_size(16)}px; height: {scaled_size(25)}px; }}
-        """)
-        self.task_info_label.setStyleSheet(f"font-size: {scaled_font_size(14)}px; color: #555;")
-        self.subtask_list_label.setStyleSheet(f"font-size: {scaled_font_size(16)}px; font-weight: bold;")
-        # 关键：子任务列表的选中高亮更明显 + 行距更大，避免选中框过小
-        self.subtask_list.setStyleSheet(f"""
-            QListWidget {{
-                background-color: #f8f9fa; border: 1px solid #dee2e6;
-                border-radius: 8px; font-size: {scaled_font_size(14)}px;
-            }}
-            QListWidget::item {{
-                padding: {scaled_size(6)}px {scaled_size(8)}px;
-            }}
-            QListWidget::item:selected {{
-                background-color: #d0e7ff; /* 更明显的选中底色 */
-                border-radius: {scaled_size(6)}px;
-            }}
-        """)
-        self.subtask_list.setSpacing(scaled_size(6))
-        self.subtask_list.setUniformItemSizes(False)
-        self.subtask_list.setSelectionMode(QAbstractItemView.SingleSelection)
-
-        self.progress_group.setStyleSheet(f"QGroupBox {{ font-size: {scaled_font_size(16)}px; font-weight: bold; }}")
-        self.subtask_name_label.setStyleSheet(f"font-size: {scaled_font_size(14)}px;")
-        self.date_edit.setStyleSheet(f"font-size: {scaled_font_size(14)}px;")
-        self.date_edit.setFixedHeight(scaled_size(30))
-        self.progress_input.setStyleSheet(f"font-size: {scaled_font_size(14)}px;")
-        self.progress_input.setFixedHeight(scaled_size(30))
-        self.offset_input.setStyleSheet(f"font-size: {scaled_font_size(14)}px;")
-        self.offset_input.setFixedHeight(scaled_size(30))
-        self.register_btn.setStyleSheet(f"""
-            QPushButton {{
-                background-color: #4CAF50; color: white;
-                font-size: {scaled_font_size(14)}px; padding: {scaled_size(8)}px;
-                border-radius: 4px;
-            }}
-            QPushButton:hover {{ background-color: #45a049; }}
-        """)
-        self.register_btn.setFixedHeight(scaled_size(40))
-
-        # --- 图表视图 ---
-        self.chart_widget.layout().setSpacing(scaled_size(15))
-        self.chart_type_label.setStyleSheet(f"font-size: {scaled_font_size(14)}px;")
-        self.chart_type_combo.setStyleSheet(f"font-size: {scaled_font_size(14)}px;")
-        
-    def populate_task_list(self):
-        self.task_list.clear()
-        for task in self.tasks:
-            item = QListWidgetItem()
-            widget = TaskCard(task, parent=self)
-            item.setSizeHint(widget.sizeHint())
-            self.task_list.addItem(item)
-            self.task_list.setItemWidget(item, widget)
-    
-    def init_detail_ui(self):
-        layout = QVBoxLayout()
-        
-        # 任务概览
-        self.task_overview = QGroupBox("任务概览")
-        overview_layout = QVBoxLayout()
-        
-        self.task_name_label = QLabel("")
-        self.task_progress_bar = QProgressBar()
-        self.task_progress_bar.setRange(0, 100)
-        self.task_info_label = QLabel("")
-        
-        overview_layout.addWidget(self.task_name_label)
-        overview_layout.addWidget(self.task_progress_bar)
-        overview_layout.addWidget(self.task_info_label)
-        self.task_overview.setLayout(overview_layout)
-        
-        # 子任务列表
-        self.subtask_list_label = QLabel("子任务列表")
-        self.subtask_list = QListWidget()
-        self.subtask_list.itemSelectionChanged.connect(self.on_subtask_selected)
-        # 为子任务列表启用右键菜单（最小改动）
-        self.subtask_list.setContextMenuPolicy(Qt.CustomContextMenu)
-        self.subtask_list.customContextMenuRequested.connect(self.show_subtask_context_menu)
-        
-        # 进度登记
-        self.progress_group = QGroupBox("进度登记")
-        progress_layout = QFormLayout()
-        progress_layout.setLabelAlignment(Qt.AlignRight)
-        progress_layout.setFormAlignment(Qt.AlignHCenter | Qt.AlignTop)
-        
-        self.subtask_name_label = QLabel("选择子任务")
-        self.date_edit = QDateEdit()
-        self.date_edit.setDate(QDate.currentDate())
-        self.date_edit.setCalendarPopup(True)
-        self.progress_input = QSpinBox()
-        self.progress_input.setRange(0, 100000)
-        self.offset_input = QSpinBox()
-        self.offset_input.setRange(-1000, 1000)
-        self.register_btn = QPushButton("登记进度")
-        self.register_btn.clicked.connect(self.register_progress)
-        
-        progress_layout.addRow(QLabel("子任务:"), self.subtask_name_label)
-        progress_layout.addRow(QLabel("日期:"), self.date_edit)
-        progress_layout.addRow(QLabel("进度值:"), self.progress_input)
-        progress_layout.addRow(QLabel("自动偏移:"), self.offset_input)
-        progress_layout.addRow("", self.register_btn)
-        self.progress_group.setLayout(progress_layout)
-        
-        layout.addWidget(self.task_overview)
-        layout.addWidget(self.subtask_list_label)
-        layout.addWidget(self.subtask_list, 50)
-        layout.addWidget(self.progress_group, 30)
-        self.detail_widget.setLayout(layout)
-    
-    def init_chart_ui(self):
-        layout = QVBoxLayout()
-        
-        # 图表类型选择
-        chart_type_layout = QHBoxLayout()
-        self.chart_type_label = QLabel("图表模式:")
-        self.chart_type_combo = QComboBox()
-        self.chart_type_combo.addItems(["总量模式", "增量模式"])
-        self.chart_type_combo.currentIndexChanged.connect(self.update_chart)
-        
-        chart_type_layout.addWidget(self.chart_type_label)
-        chart_type_layout.addWidget(self.chart_type_combo)
-        chart_type_layout.addStretch()
-        
-        # 图表视图
-        self.chart_view = QChartView()
-        self.chart_view.setRenderHint(QPainter.Antialiasing)
-        
-        layout.addLayout(chart_type_layout)
-        layout.addWidget(self.chart_view)
-        self.chart_widget.setLayout(layout)
-    
-    def on_task_selected(self):
-        selected_items = self.task_list.selectedItems()
-        if not selected_items:
-            self.current_task = None
-            return
-        
-        idx = self.task_list.row(selected_items[0])
-        if 0 <= idx < len(self.tasks):
-            self.current_task = self.tasks[idx]
-        else:
-            self.current_task = None
-        self.update_detail_view()
-    
-    def refresh_task_cards(self):
-        """刷新所有任务卡片"""
-        for i in range(self.task_list.count()):
-            item = self.task_list.item(i)
-            widget = self.task_list.itemWidget(item)
-            if widget and i < len(self.tasks):
-                widget.update_task(self.tasks[i])
-
-    def refresh_current_task_card(self):
-        """刷新当前选中的任务卡片"""
-        selected_items = self.task_list.selectedItems()
-        if not selected_items:
-            return
-        
-        idx = self.task_list.row(selected_items[0])
-        item = self.task_list.item(idx)
-        widget = self.task_list.itemWidget(item)
-        if widget:
-            widget.update_task(self.current_task)
-
-    def select_current_task_in_list(self):
-        """确保当前任务在列表中被选中"""
-        if self.current_task is None:
-            return
-        for i in range(len(self.tasks)):
-            if self.tasks[i].name == self.current_task.name:
-                self.task_list.setCurrentRow(i)
-                break
-
-    def update_detail_view(self):
-        if not self.current_task:
-            self.task_name_label.setText("")
-            self.task_progress_bar.setValue(0)
-            self.task_info_label.setText("")
-            self.subtask_list.clear()
-            self.subtask_name_label.setText("选择子任务")
-            return
-        
-        # 更新任务概览
-        self.task_name_label.setText(self.current_task.name)
-        self.task_progress_bar.setValue(round(self.current_task.progress))
-        self.task_progress_bar.setFormat(f"{self.current_task.progress:.2f}%")
-        # 在显示预计完成时，使用 self.recent_x（用户设置）—— estimated_date 保持不变
-        est_date = self.current_task.estimated_date
-        self.task_info_label.setText(
-            f"状态: {self.current_task.status} | 剩余天数: {self.current_task.remaining_days} | "
-            f"预计完成: {est_date}"
-        )
-        
-        # 更新子任务列表（使用 SubTaskCard，显式设置足够的 sizeHint）
-        self.subtask_list.clear()
-        for subtask in self.current_task.sub_tasks:
-            item = QListWidgetItem()
-            widget = SubTaskCard(subtask)
-            # 关键：使用卡片的 sizeHint 确定行高，确保选中框覆盖全部组件
-            item.setSizeHint(widget.sizeHint())
-            self.subtask_list.addItem(item)
-            self.subtask_list.setItemWidget(item, widget)
-    
-        # 更新图表
-        self.update_chart()
-        
-        # 刷新当前任务卡片
-        self.refresh_current_task_card()
-    
-    def on_subtask_selected(self):
-        selected_items = self.subtask_list.selectedItems()
-        if not selected_items or not self.current_task:
-            self.current_subtask = None
-            self.subtask_name_label.setText("选择子任务")
-            return
-        
-        idx = self.subtask_list.row(selected_items[0])
-        if 0 <= idx < len(self.current_task.sub_tasks):
-            self.current_subtask = self.current_task.sub_tasks[idx]
-            self.subtask_name_label.setText(self.current_subtask.name)
-            self.offset_input.setValue(self.current_subtask.auto_offset)
-        else:
-            self.current_subtask = None
-            self.subtask_name_label.setText("选择子任务")
-    
-    def register_progress(self):
-        if not self.current_task or not self.current_subtask:
-            QMessageBox.warning(self, "错误", "请先选择任务和子任务")
-            return
-        
-        date = self.date_edit.date().toString("yyyy-MM-dd")
-        progress = self.progress_input.value() - self.offset_input.value()
-        self.current_subtask.add_record(date, progress)
-        self.current_subtask.auto_offset = self.offset_input.value()
-        
-        self.save_data()
-        self.update_detail_view()
-        self.refresh_current_task_card()
-    
-    def switch_mode(self, index):
-        self.stacked_widget.setCurrentIndex(index)
-        if index == 1:  # 图表模式
-            self.update_chart()
-        
-    def update_chart(self):
-        if not self.current_task:
-            self.chart_view.setChart(QChart())
-            return
-        
-        chart = QChart()
-        chart.setTitle(f"{self.current_task.name} - 进度分析")
-        chart.legend().setVisible(True)
-        chart.setAnimationOptions(QChart.SeriesAnimations)
-        
-<<<<<<< HEAD
-        # 设置标题字体大小
-        font = chart.titleFont()
-        font.setPointSize(scaled_font_size(16))
-        chart.setTitleFont(font)
-        
-        # 设置图例字体大小
-        legend_font = chart.legend().font()
-        legend_font.setPointSize(scaled_font_size(12))
-        chart.legend().setFont(legend_font)
-        
-        # 创建坐标轴
-=======
->>>>>>> c8a54dec
-        axisX = QDateTimeAxis()
-        axisX.setFormat("yyyy-MM-dd")
-        axisX.setTitleText("日期")
-        
-        axisY = QValueAxis()
-        axisY.setTitleText("进度 (%)")
-        
-<<<<<<< HEAD
-        # 设置坐标轴标签字体大小
-        axis_font = axisX.labelsFont()
-        axis_font.setPointSize(scaled_font_size(10))
-        axisX.setLabelsFont(axis_font)
-        axisY.setLabelsFont(axis_font)
-        
-        # 设置坐标轴标题字体大小
-        title_font = axisX.titleFont()
-        title_font.setPointSize(scaled_font_size(12))
-        axisX.setTitleFont(title_font)
-        axisY.setTitleFont(title_font)
-        
-        # 检查当前图表模式
-=======
->>>>>>> c8a54dec
-        chart_mode = self.chart_type_combo.currentText()
-        
-        all_dates = set()
-        for subtask in self.current_task.sub_tasks:
-            all_dates.update(subtask.records.keys())
-        
-        if not all_dates:
-            self.chart_view.setChart(chart)
-            return
-        
-        sorted_dates = sorted(all_dates, key=lambda d: datetime.strptime(d, "%Y-%m-%d"))
-        date_objs = [datetime.strptime(d, "%Y-%m-%d") for d in sorted_dates]
-        min_date = min(date_objs)
-        max_date = max(date_objs)
-        
-        axisX.setRange(min_date, max_date + timedelta(days=1))
-        
-        total_series = QLineSeries()
-        total_series.setName("总进度")
-        total_series.setColor(QColor(0, 0, 0))
-        total_series.setPointsVisible(True)
-        
-        subtask_series = []
-        for i, subtask in enumerate(self.current_task.sub_tasks):
-            series = QLineSeries()
-            color = QColor(
-                random.randint(50, 200),
-                random.randint(50, 200),
-                random.randint(50, 200)
-            )
-            series.setName(subtask.name)
-            series.setColor(color)
-            series.setPointsVisible(True)
-            subtask_series.append(series)
-        
-<<<<<<< HEAD
-        # 按日期填充数据
-=======
->>>>>>> c8a54dec
-        current_subtask_progress = [0] * len(self.current_task.sub_tasks)
-        
-        if chart_mode == "增量模式":
-            prev_total_progress = 0
-            prev_subtask_progress = [0] * len(self.current_task.sub_tasks)
-            max_increment_value = 0
-            
-            for date in sorted_dates:
-                date_obj = datetime.strptime(date, "%Y-%m-%d")
-                timestamp = date_obj.timestamp() * 1000
-                
-                for i, subtask in enumerate(self.current_task.sub_tasks):
-                    if date in subtask.records:
-                        current_subtask_progress[i] = min(subtask.records[date], subtask.total)
-                
-                total_completed = sum(current_subtask_progress)
-                total_required = sum(subtask.total for subtask in self.current_task.sub_tasks)
-                total_progress = (total_completed / total_required * 100) if total_required > 0 else 0
-                
-                total_delta = total_progress - prev_total_progress
-                total_series.append(timestamp, max(0, total_delta))
-                prev_total_progress = total_progress
-                
-                max_increment_value = max(max_increment_value, max(0, total_delta))
-                
-                for i, subtask in enumerate(self.current_task.sub_tasks):
-                    subtask_percent = (current_subtask_progress[i] / subtask.total * 100) if subtask.total > 0 else 0
-                    delta = subtask_percent - prev_subtask_progress[i]
-                    delta_value = max(0, delta)
-                    subtask_series[i].append(timestamp, delta_value)
-                    prev_subtask_progress[i] = subtask_percent
-                    max_increment_value = max(max_increment_value, delta_value)
-            
-            upper_bound = max_increment_value * 1.2 if max_increment_value > 0 else 10
-            axisY.setRange(0, upper_bound)
-            axisY.setTickCount(6)
-        else:
-            for date in sorted_dates:
-                date_obj = datetime.strptime(date, "%Y-%m-%d")
-                timestamp = date_obj.timestamp() * 1000
-                
-                for i, subtask in enumerate(self.current_task.sub_tasks):
-                    if date in subtask.records:
-                        current_subtask_progress[i] = min(subtask.records[date], subtask.total)
-                
-                total_completed = sum(current_subtask_progress)
-                total_required = sum(subtask.total for subtask in self.current_task.sub_tasks)
-                total_progress = (total_completed / total_required * 100) if total_required > 0 else 0
-                total_series.append(timestamp, total_progress)
-                
-                for i, subtask in enumerate(self.current_task.sub_tasks):
-                    progress = current_subtask_progress[i]
-                    percent = (progress / subtask.total * 100) if subtask.total > 0 else 0
-                    subtask_series[i].append(timestamp, percent)
-            
-            axisY.setRange(0, 100)
-            axisY.setTickCount(11)
-        
-        chart.addSeries(total_series)
-        for series in subtask_series:
-            chart.addSeries(series)
-        
-        chart.addAxis(axisX, Qt.AlignBottom)
-        chart.addAxis(axisY, Qt.AlignLeft)
-        
-        for series in [total_series] + subtask_series:
-            series.attachAxis(axisX)
-            series.attachAxis(axisY)
-        
-        self.chart_view.setChart(chart)
-<<<<<<< HEAD
-        
-=======
->>>>>>> c8a54dec
-        from PyQt5.QtCore import QTimer
-        QTimer.singleShot(100, self.add_data_labels)
-
-    def add_data_labels(self):
-        chart = self.chart_view.chart()
-<<<<<<< HEAD
-        if not chart: return
-        scene = self.chart_view.scene()
-        if not scene: return
-            
-        # 清除现有标签
-        for item in scene.items():
-            if isinstance(item, QGraphicsSimpleTextItem):
-                scene.removeItem(item)
-        
-        series_list = chart.series()
-        if not series_list: return
-            
-=======
-        if not chart:
-            return
-        scene = self.chart_view.scene()
-        if not scene:
-            return
-        for item in list(scene.items()):
-            if isinstance(item, QGraphicsSimpleTextItem):
-                scene.removeItem(item)
-        series_list = chart.series()
-        if not series_list:
-            return
->>>>>>> c8a54dec
-        for series in series_list:
-            try:
-                points = series.pointsVector()
-            except Exception:
-                continue
-            for point in points:
-                scene_point = chart.mapToPosition(point)
-                value_text = f"{point.y():.2f}"
-                label = QGraphicsSimpleTextItem(value_text)
-<<<<<<< HEAD
-                
-                label_x = scene_point.x() + 5
-                label_y = scene_point.y() - 15
-                
-                plot_area = chart.plotArea()
-                if label_y < plot_area.top():
-                    label_y = scene_point.y() + 10
-                
-                label.setPos(label_x, label_y)
-                label.setBrush(QColor(0, 0, 0))
-                
-=======
-                label_x = scene_point.x() + 5
-                label_y = scene_point.y() - 15
-                plot_area = chart.plotArea()
-                if label_y < plot_area.top():
-                    label_y = scene_point.y() + 10
-                label.setPos(label_x, label_y)
-                label.setBrush(QColor(0, 0, 0))
->>>>>>> c8a54dec
-                font = label.font()
-                font.setPointSize(scaled_font_size(8))
-                label.setFont(font)
-                scene.addItem(label)
-
-    def show_task_context_menu(self, pos):
-        item = self.task_list.itemAt(pos)
-        if not item: return
-        
-        idx = self.task_list.row(item)
-        task = self.tasks[idx]
-        
-        menu = QMenu()
-        menu.setStyleSheet(f"QMenu {{ font-size: {scaled_font_size(14)}px; }}")
-        
-        status_menu = QMenu("更改状态")
-        status_menu.setStyleSheet(f"QMenu {{ font-size: {scaled_font_size(14)}px; }}")
-        for status in ["进行中", "暂停", "废止"]:
-            action = status_menu.addAction(status)
-            action.triggered.connect(lambda _, s=status, t=task: self.change_task_status(t, s))
-        menu.addMenu(status_menu)
-        
-        rename_action = menu.addAction("重命名")
-        rename_action.triggered.connect(lambda _, t=task: self.rename_task(t))
-        
-        add_sub_action = menu.addAction("添加子任务")
-        add_sub_action.triggered.connect(lambda _, t=task: self.add_subtask(t))
-        
-        delete_action = menu.addAction("删除任务")
-        delete_action.triggered.connect(lambda _, t=task: self.delete_task(t))
-        
-        menu.exec_(self.task_list.mapToGlobal(pos))
-    
-    def change_task_status(self, task, status):
-        task.status = status
-        self.save_data()
-        self.populate_task_list()
-        self.select_current_task_in_list()
-        if task == self.current_task:
-            self.update_detail_view()
-    
-    def rename_task(self, task):
-        new_name, ok = QInputDialog.getText(
-            self, "重命名任务", "输入新任务名称:", text=task.name
-        )
-        if ok and new_name:
-            task.name = new_name
-            self.save_data()
-            self.populate_task_list()
-            self.select_current_task_in_list()
-            if task == self.current_task:
-                self.update_detail_view()
-    
-    def add_subtask(self, task):
-        name, ok = QInputDialog.getText(
-            self, "添加子任务", "输入子任务名称:"
-        )
-        if ok and name:
-            total, ok = QInputDialog.getInt(
-                self, "设置总量", "输入任务总量:", value=100
-            )
-            if ok:
-                task.add_subtask(SubTask(name, total))
-                self.save_data()
-                if task == self.current_task:
-                    self.update_detail_view()
-    
-    def delete_task(self, task):
-        reply = QMessageBox.question(
-            self, "确认删除", 
-            f"确定要删除任务 '{task.name}' 及其所有子任务吗?",
-            QMessageBox.Yes | QMessageBox.No
-        )
-        if reply == QMessageBox.Yes:
-            was_current = (task == self.current_task)
-            self.tasks.remove(task)
-            if was_current:
-                self.current_task = None
-            self.save_data()
-            self.populate_task_list()
-            self.update_detail_view()
-    
-    def add_new_task(self):
-        name, ok = QInputDialog.getText(
-            self, "添加新任务", "输入任务名称:"
-        )
-        if ok and name:
-            self.tasks.append(Task(name))
-            self.save_data()
-            self.populate_task_list()
-
-<<<<<<< HEAD
-    def show_today_summary(self):
-        """弹出窗口显示今日有更新的任务总结"""
-        today_str = datetime.now().strftime("%Y-%m-%d")
-        summary_lines = []
-
-        for task in self.tasks:
-            for st in task.sub_tasks:
-                if today_str in st.records:
-                    today_val = st.records[today_str]
-                    prev_vals = []
-                    for d_str, val in st.records.items():
-                        try:
-                            if datetime.strptime(d_str, "%Y-%m-%d") < datetime.strptime(today_str, "%Y-%m-%d"):
-                                prev_vals.append((datetime.strptime(d_str, "%Y-%m-%d"), val))
-                        except Exception:
-                            continue
-                    
-                    prev_val = prev_vals[-1][1] if prev_vals else 0
-                    pages_added = max(0, today_val - prev_val)
-
-                    completed_before = 0
-                    for other in task.sub_tasks:
-                        other_prev_vals = []
-                        for d_str, val in other.records.items():
-                            try:
-                                if datetime.strptime(d_str, "%Y-%m-%d") < datetime.strptime(today_str, "%Y-%m-%d"):
-                                    other_prev_vals.append((datetime.strptime(d_str, "%Y-%m-%d"), val))
-                            except Exception:
-                                continue
-                        if other_prev_vals:
-                            completed_before += min(other_prev_vals[-1][1], other.total)
-
-                    completed_after = 0
-                    for other in task.sub_tasks:
-                        latest_vals = []
-                        for d_str, val in other.records.items():
-                            try:
-                                if datetime.strptime(d_str, "%Y-%m-%d") <= datetime.strptime(today_str, "%Y-%m-%d"):
-                                    latest_vals.append((datetime.strptime(d_str, "%Y-%m-%d"), val))
-                            except Exception:
-                                continue
-                        if latest_vals:
-                            completed_after += min(latest_vals[-1][1], other.total)
-
-                    total_required = task.total if task.total > 0 else 1
-                    percent_before = (completed_before / total_required * 100)
-                    percent_after = (completed_after / total_required * 100)
-
-                    if pages_added > 0 or abs(percent_after - percent_before) > 1e-6:
-                        line = f"{task.name} - {st.name}：{pages_added}页，{percent_before:.2f}% -> {percent_after:.2f}%"
-                        summary_lines.append(line)
-
-        dlg = QDialog(self)
-        dlg.setWindowTitle("今日总结")
-        dlg_layout = QVBoxLayout()
-        if summary_lines:
-            list_widget = QListWidget()
-            list_widget.setStyleSheet(f"font-size: {scaled_font_size(14)}px;")
-            list_widget.addItems(summary_lines)
-            dlg_layout.addWidget(list_widget)
-        else:
-            no_update_label = QLabel("今日没有更新")
-            no_update_label.setStyleSheet(f"font-size: {scaled_font_size(14)}px;")
-            dlg_layout.addWidget(no_update_label)
-
-        btns = QDialogButtonBox(QDialogButtonBox.Close)
-        btns.setStyleSheet(f"QPushButton {{ font-size: {scaled_font_size(14)}px; }}")
-        btns.rejected.connect(dlg.reject)
-        dlg_layout.addWidget(btns)
-        dlg.setLayout(dlg_layout)
-        dlg.resize(scaled_size(600), scaled_size(400))
-=======
-    # ---------------- 新增：今日总结功能（保持原有实现） ----------------
-    def show_today_summary(self):
-        """弹出窗口显示今日有更新的任务总结，按指定格式显示"""
-        today_str = datetime.now().strftime("%Y-%m-%d")
-        summary_lines = []
-        
-        for task in self.tasks:
-            task_lines = []
-            
-            # 计算任务整体今日前后的完成量和百分比
-            total_before = 0  # 今日之前的最新记录之和
-            total_after = 0   # 包含今日的最新记录之和
-            
-            # 收集所有子任务的信息
-            subtask_info = []
-            
-            for st in task.sub_tasks:
-                # 获取今日之前的最新记录
-                prev_records = []
-                for d_str, val in st.records.items():
-                    try:
-                        d_obj = datetime.strptime(d_str, "%Y-%m-%d")
-                        if d_obj < datetime.strptime(today_str, "%Y-%m-%d"):
-                            prev_records.append((d_obj, val))
-                    except Exception:
-                        continue
-                
-                prev_val = 0
-                if prev_records:
-                    prev_records.sort(key=lambda x: x[0])
-                    prev_val = prev_records[-1][1]
-                
-                # 获取包含今日的最新记录
-                all_records = []
-                for d_str, val in st.records.items():
-                    try:
-                        d_obj = datetime.strptime(d_str, "%Y-%m-%d")
-                        if d_obj <= datetime.strptime(today_str, "%Y-%m-%d"):
-                            all_records.append((d_obj, val))
-                    except Exception:
-                        continue
-                
-                curr_val = prev_val  # 默认使用之前的值
-                if all_records:
-                    all_records.sort(key=lambda x: x[0])
-                    curr_val = all_records[-1][1]
-                
-                # 计算子任务百分比
-                prev_percent = (min(prev_val, st.total) / st.total * 100) if st.total > 0 else 0
-                curr_percent = (min(curr_val, st.total) / st.total * 100) if st.total > 0 else 0
-                
-                # 累加到任务总量
-                total_before += min(prev_val, st.total)
-                total_after += min(curr_val, st.total)
-                
-                # 检查子任务是否有今日更新
-                if today_str in st.records:
-                    change = max(0, st.records[today_str] - prev_val)
-                    # 只有当有实际变化时才记录子任务
-                    if change > 0 or abs(curr_percent - prev_percent) > 1e-6:
-                        subtask_info.append({
-                            'name': st.name,
-                            'change': change,
-                            'prev_percent': prev_percent,
-                            'curr_percent': curr_percent
-                        })
-            
-            # 计算任务整体百分比
-            total_required = task.total if task.total > 0 else 1
-            total_prev_percent = (total_before / total_required * 100)
-            total_curr_percent = (total_after / total_required * 100)
-            total_change = total_after - total_before
-            
-            # 检查任务是否有更新（有子任务更新或总量变化）
-            if subtask_info or total_change > 0 or abs(total_curr_percent - total_prev_percent) > 1e-6:
-                # 添加任务行
-                task_line = f"{task.name} : {total_change}, {total_prev_percent:.2f}% -> {total_curr_percent:.2f}%"
-                task_lines.append(task_line)
-                
-                # 添加子任务行（缩进显示）
-                for info in subtask_info:
-                    subtask_line = f"    {info['name']} : {info['change']}, {info['prev_percent']:.2f}% -> {info['curr_percent']:.2f}%"
-                    task_lines.append(subtask_line)
-                
-                summary_lines.extend(task_lines)
-                summary_lines.append("")  # 空行分隔不同任务
-        
-        # 弹窗显示
-        dlg = QDialog(self)
-        dlg.setWindowTitle("今日总结")
-        dlg_layout = QVBoxLayout()
-        
-        if summary_lines:
-            # 使用 QTextEdit 以便更好地显示格式化文本
-            from PyQt5.QtWidgets import QTextEdit
-            text_edit = QTextEdit()
-            text_edit.setReadOnly(True)
-            
-            # 构建格式化文本
-            formatted_text = ""
-            for line in summary_lines:
-                if line.strip():  # 非空行
-                    formatted_text += line + "\n"
-                else:  # 空行
-                    formatted_text += "\n"
-            
-            text_edit.setPlainText(formatted_text.strip())
-            dlg_layout.addWidget(text_edit)
-        else:
-            dlg_layout.addWidget(QLabel("今日没有更新"))
-        
-        btns = QDialogButtonBox(QDialogButtonBox.Close)
-        btns.rejected.connect(dlg.reject)
-        dlg_layout.addWidget(btns)
-        
-        dlg.setLayout(dlg_layout)
-        dlg.resize(700, 500)
-        dlg.exec_()
-
-
-    # ---------------- 新增：子任务右键菜单及处理函数（尽量少改动原代码） ----------------
-    def show_subtask_context_menu(self, pos):
-        """在子任务列表右键时弹出菜单：重命名 / 修改总量 / 删除"""
-        if not self.current_task:
-            return
-        item = self.subtask_list.itemAt(pos)
-        if not item:
-            return
-        idx = self.subtask_list.row(item)
-        if idx < 0 or idx >= len(self.current_task.sub_tasks):
-            return
-        st = self.current_task.sub_tasks[idx]
-        
-        menu = QMenu(self)
-        rename_act = menu.addAction("重命名子任务")
-        change_total_act = menu.addAction("修改任务总量")
-        delete_act = menu.addAction("删除子任务")
-        
-        rename_act.triggered.connect(lambda _, t=self.current_task, i=idx: self.rename_subtask(t, i))
-        change_total_act.triggered.connect(lambda _, t=self.current_task, i=idx: self.change_subtask_total(t, i))
-        delete_act.triggered.connect(lambda _, t=self.current_task, i=idx: self.delete_subtask(t, i))
-        
-        menu.exec_(self.subtask_list.mapToGlobal(pos))
-    
-    def rename_subtask(self, task, idx):
-        """重命名子任务"""
-        try:
-            st = task.sub_tasks[idx]
-        except Exception:
-            return
-        new_name, ok = QInputDialog.getText(self, "重命名子任务", "输入新子任务名称：", text=st.name)
-        if ok and new_name:
-            st.name = new_name
-            self.save_data()
-            if task == self.current_task:
-                self.update_detail_view()
-            self.refresh_task_cards()
-    
-    def change_subtask_total(self, task, idx):
-        """修改子任务总量"""
-        try:
-            st = task.sub_tasks[idx]
-        except Exception:
-            return
-        new_total, ok = QInputDialog.getInt(self, "修改任务总量", "输入新的总量：", value=st.total, min=0)
-        if ok:
-            st.total = new_total
-            self.save_data()
-            if task == self.current_task:
-                self.update_detail_view()
-            self.refresh_task_cards()
-    
-    def delete_subtask(self, task, idx):
-        """删除子任务（带确认）"""
-        try:
-            st = task.sub_tasks[idx]
-        except Exception:
-            return
-        reply = QMessageBox.question(self, "确认删除", f"确定要删除子任务 '{st.name}' 吗？", QMessageBox.Yes | QMessageBox.No)
-        if reply == QMessageBox.Yes:
-            # 若当前选中是该子任务，清空 current_subtask
-            if self.current_subtask is not None and self.current_subtask == st:
-                self.current_subtask = None
-                self.subtask_name_label.setText("选择子任务")
-            task.sub_tasks.pop(idx)
-            self.save_data()
-            if task == self.current_task:
-                self.update_detail_view()
-            self.refresh_task_cards()
-    # ---------------- 新增结束 ----------------
-
-    # ---------- 设置对话框（改为可放多个设置项的面板，当前仅一个 x 输入框） ----------
-    def open_settings_dialog(self):
-        """
-        弹出一个完整的设置面板（QDialog），面板使用 QFormLayout 放置多个设置项。
-        现在只放置一个：最近记录次数 x 的输入控件，但布局支持放更多控件。
-        修改后会同步保存配置并刷新界面中显示的剩余天数。
-        """
-        dlg = QDialog(self)
-        dlg.setWindowTitle("设置")
-        dlg_layout = QVBoxLayout(dlg)
-
-        # 使用滚动区承载内容（便于未来放很多设置项）
-        scroll = QScrollArea()
-        scroll.setWidgetResizable(True)
-        content = QWidget()
-        form_layout = QFormLayout()
-        content.setLayout(form_layout)
-        scroll.setWidget(content)
-
-        # 最近记录次数 x（QSpinBox）
-        x_spin = QSpinBox()
-        x_spin.setRange(1, 365)
-        x_spin.setValue(int(self.recent_x) if hasattr(self, "recent_x") else int(Task.RECENT_X))
-        form_layout.addRow(QLabel("剩余天数计算的最近记录次数："), x_spin)
-
-        dlg_layout.addWidget(scroll)
-
-        # 对话框按钮
-        btns = QDialogButtonBox(QDialogButtonBox.Ok | QDialogButtonBox.Cancel)
-        dlg_layout.addWidget(btns)
-
-        # 连接信号
-        def on_accept():
-            # 保存之前的当前任务/子任务引用（用于恢复选择）
-            prev_task = self.current_task
-            prev_subtask = self.current_subtask
-
-            new_x = int(x_spin.value())
-            self.recent_x = new_x
-            # 同步到 Task.RECENT_X（使所有 Task.remaining_days 使用新值）
-            Task.RECENT_X = new_x
-            self.save_config()
-
-            # 重新生成左侧任务列表（可能会清除选择），但我们会尝试恢复之前的选择
-            self.populate_task_list()
-
-            # 如果之前有选中的任务，恢复它在列表中的选中状态
-            if prev_task is not None:
-                # 保证 current_task 引用仍指向原对象
-                # 将 self.current_task 指为 prev_task 然后选择对应项
-                self.current_task = prev_task
-                self.select_current_task_in_list()
-
-            # 现在刷新右侧详情（此时子任务列表会根据 current_task 重建）
-            self.update_detail_view()
-
-            # 如果之前选择了某个子任务，尝试恢复子任务的选中（通过匹配对象引用）
-            if prev_task is not None and prev_subtask is not None and self.current_task == prev_task:
-                try:
-                    idx = self.current_task.sub_tasks.index(prev_subtask)
-                    if 0 <= idx < self.subtask_list.count():
-                        # 设置子任务选择行，会触发 on_subtask_selected()
-                        self.subtask_list.setCurrentRow(idx)
-                except ValueError:
-                    # 之前的子任务可能被删除或索引改变，忽略恢复
-                    pass
-
-            # 刷新左侧卡片样式/数据
-            self.refresh_task_cards()
-
-            dlg.accept()
-
-        def on_reject():
-            dlg.reject()
-
-        btns.accepted.connect(on_accept)
-        btns.rejected.connect(on_reject)
-
-        dlg.resize(480, 320)
->>>>>>> c8a54dec
-        dlg.exec_()
-
-if __name__ == "__main__":
-    app = QApplication(sys.argv)
-    
-    # 初始设置缩放因子，之后将由 ProgressManager 控制
-    SCALING_FACTOR = get_base_scaling_factor()
-    
-    window = ProgressManager()
-    window.show()
-    sys.exit(app.exec_())+import sys
+import json
+import random
+from datetime import datetime, timedelta
+from collections import defaultdict
+from PyQt5.QtWidgets import (
+    QApplication, QMainWindow, QWidget, QVBoxLayout, QHBoxLayout, QListWidget, QListWidgetItem,
+    QLabel, QProgressBar, QPushButton, QStackedWidget, QLineEdit, QFormLayout, QMenu,
+    QAction, QMessageBox, QGroupBox, QComboBox, QDateEdit, QSpinBox, QInputDialog, QGraphicsSimpleTextItem,
+    QDialog, QDialogButtonBox, QTextEdit, QScrollArea, QShortcut, QAbstractItemView, QSizePolicy
+)
+from PyQt5.QtCore import Qt, QDate, QSize
+from PyQt5.QtChart import QChart, QChartView, QLineSeries, QValueAxis, QDateTimeAxis
+from PyQt5.QtGui import QColor, QPainter, QKeySequence
+
+# --- 全局变量 ---
+# 将缩放因子设为全局可修改变量，以便在运行时调整
+SCALING_FACTOR = 1.0
+
+# 获取屏幕DPI缩放因子
+def get_base_scaling_factor():
+    screen = QApplication.primaryScreen()
+    dpi = screen.logicalDotsPerInch()
+    # 基准DPI为96，计算缩放因子
+    return dpi / 96.0
+
+# 根据缩放因子调整尺寸
+def scaled_size(size):
+    return int(size * SCALING_FACTOR)
+
+# 根据缩放因子调整字体大小
+def scaled_font_size(base_size):
+    return scaled_size(base_size)
+
+# 数据结构定义
+class SubTask:
+    def __init__(self, name, total=100, auto_offset=0):
+        self.name = name
+        self.total = total
+        self.auto_offset = auto_offset
+        self.records = {}  # {date: progress}
+    
+    @property
+    def progress(self):
+        if not self.records:
+            return 0
+        last_date = max(self.records.keys())
+        return self.records[last_date]
+    
+    @property
+    def completed(self):
+        return min(self.progress, self.total)
+    
+    def add_record(self, date, progress):
+        self.records[date] = progress
+    
+    def to_dict(self):
+        return {
+            "name": self.name,
+            "total": self.total,
+            "auto_offset": self.auto_offset,
+            "records": self.records
+        }
+    
+    @classmethod
+    def from_dict(cls, data):
+        subtask = cls(data.get("name", ""), data.get("total", 100), data.get("auto_offset", 0))
+        subtask.records = {k: v for k, v in data.get("records", {}).items()}
+        return subtask
+
+class Task:
+    # 新增类变量 RECENT_X，表示用于计算剩余天数时使用的最近样本数 x（默认 5）
+    RECENT_X = 5
+
+    STATUS_COLORS = {
+        "进行中": QColor(50, 205, 50),    # 绿色
+        "暂停": QColor(255, 215, 0),      # 黄色
+        "废止": QColor(220, 20, 60)       # 红色
+    }
+    
+    def __init__(self, name):
+        self.name = name
+        self.status = "进行中"
+        self.sub_tasks = []
+        self.start_date = datetime.now().strftime("%Y-%m-%d")
+    
+    def add_subtask(self, subtask):
+        self.sub_tasks.append(subtask)
+    
+    @property
+    def total(self):
+        return sum(st.total for st in self.sub_tasks)
+    
+    @property
+    def completed(self):
+        return sum(st.completed for st in self.sub_tasks)
+    
+    @property
+    def progress(self):
+        return (self.completed / self.total * 100) if self.total > 0 else 0
+    
+    @property
+    def remaining_days(self):
+        """
+        修改后的剩余天数计算逻辑（按用户要求）：
+        - 取全任务的按日期快照（每个日期的总体完成量）
+        - 取最近 Task.RECENT_X 次快照：change = newest - oldest
+        - avg = change / len(samples)  （按用户要求“除以天数（也就是 x）”）
+        - remaining = total - newest
+        - remaining_days = round(remaining / avg) （若 avg <= 0 或数据不足，返回 0）
+        """
+        # 若没有子任务，无法估算
+        if not self.sub_tasks:
+            return 0
+        
+        # 收集所有出现过的日期（来自每个子任务）
+        all_dates = set()
+        for st in self.sub_tasks:
+            all_dates.update(st.records.keys())
+        
+        if not all_dates:
+            return 0
+        
+        # 将字符串日期转换为 datetime 并排序
+        try:
+            date_objs = sorted({datetime.strptime(d, "%Y-%m-%d") for d in all_dates})
+        except Exception:
+            return 0
+        
+        # 构建按日期的总体完成量快照（每个日期取该日或之前每个子任务的最近记录并相加）
+        snapshots = []
+        for d_obj in date_objs:
+            d_str = d_obj.strftime("%Y-%m-%d")
+            total_completed_on_date = 0
+            for st in self.sub_tasks:
+                # 找到 st 在 d_str 当天或之前的最新记录
+                cand_dates = [dd for dd in st.records.keys() if dd <= d_str]
+                if cand_dates:
+                    latest = max(cand_dates)
+                    total_completed_on_date += min(st.records[latest], st.total)
+                else:
+                    total_completed_on_date += 0
+            snapshots.append((d_obj, total_completed_on_date))
+        
+        if len(snapshots) < 2:
+            return 0
+        
+        # 取最近 RECENT_X 次快照（如果样本不足则取全部可用）
+        x = max(1, int(Task.RECENT_X))
+        samples = snapshots[-x:] if x <= len(snapshots) else snapshots[:]
+        
+        # 如果样本少于2条，无法计算
+        if len(samples) < 2:
+            return 0
+        
+        oldest_val = samples[0][1]
+        newest_val = samples[-1][1]
+        change = newest_val - oldest_val
+        
+        denom = len(samples)  # 按你的要求，除以样本数 x
+        if denom <= 0:
+            return 0
+        
+        avg_daily = change / denom
+        
+        if avg_daily <= 0:
+            # 无增长或负增长时不做估算，返回 0
+            return 0
+        
+        remaining = max(0, self.total - newest_val)
+        remaining_days = max(1, round(remaining / avg_daily))
+        return remaining_days
+    
+    # 保留 estimated_date 的原有实现（不修改）
+    @property
+    def estimated_date(self):
+        """基于过去7天记录预测完成日期（包含所有日期）"""
+        # 如果没有子任务，返回N/A
+        if not self.sub_tasks:
+            return "N/A"
+        
+        # 获取当前日期
+        now = datetime.now()
+        
+        # 收集所有记录日期
+        all_dates = set()
+        for st in self.sub_tasks:
+            all_dates.update(st.records.keys())
+        
+        # 如果没有记录，返回N/A
+        if not all_dates:
+            return "N/A"
+        
+        # 转换日期并排序
+        sorted_dates = sorted([datetime.strptime(d, "%Y-%m-%d") for d in all_dates])
+        min_date = min(sorted_dates)
+        max_date = max(sorted_dates)
+        
+        # 确定开始日期（7天前或第一次记录日期）
+        start_date = max(min_date, now - timedelta(days=7))
+        
+        # 计算开始日期和结束日期的总完成量
+        start_completion = 0
+        end_completion = 0
+        
+        for st in self.sub_tasks:
+            # 获取开始日期前的最后记录
+            start_records = [p for d, p in st.records.items() 
+                            if datetime.strptime(d, "%Y-%m-%d") <= start_date]
+            start_completion += max(start_records) if start_records else 0
+            
+            # 获取当前完成量
+            end_completion += st.completed
+        
+        # 计算时间跨度（自然日）
+        days_span = (now - start_date).days
+        if days_span <= 0:
+            return "N/A"
+        
+        # 计算平均日增量
+        total_increase = end_completion - start_completion
+        avg_daily = total_increase / days_span
+        
+        # 计算剩余量
+        remaining = max(0, self.total - end_completion)
+        
+        if avg_daily <= 0:
+            return "N/A"
+        
+        # 计算剩余天数
+        remaining_days = max(1, round(remaining / avg_daily))
+        
+        # 预计完成日期 = 当前日期 + 剩余天数
+        return (now + timedelta(days=remaining_days)).strftime("%Y-%m-%d")
+    
+    def to_dict(self):
+        return {
+            "name": self.name,
+            "status": self.status,
+            "start_date": self.start_date,
+            "sub_tasks": [st.to_dict() for st in self.sub_tasks]
+        }
+    
+    @classmethod
+    def from_dict(cls, data):
+        task = cls(data.get("name", ""))
+        task.status = data.get("status", "进行中")
+        task.start_date = data.get("start_date", datetime.now().strftime("%Y-%m-%d"))
+        task.sub_tasks = [SubTask.from_dict(st) for st in data.get("sub_tasks", [])]
+        return task
+
+class TaskCard(QWidget):
+    def __init__(self, task, parent=None):
+        super().__init__(parent)
+        self.task = task
+        self.parent = parent
+        
+        # 主布局
+        layout = QVBoxLayout()
+        layout.setContentsMargins(
+            scaled_size(10), scaled_size(10), scaled_size(10), scaled_size(10)
+        )
+        layout.setSpacing(scaled_size(15))
+        
+        # 任务名称和状态
+        header_layout = QHBoxLayout()
+        self.name_label = QLabel(task.name)
+        self.status_label = QLabel(task.status)
+        self.status_label.setStyleSheet(f"font-family: \"黑体\", sans-serif; color: {Task.STATUS_COLORS.get(task.status, QColor(0,0,0)).name()}; font-size: 19px;")
+        
+        header_layout.addWidget(self.name_label)
+        header_layout.addStretch()
+        header_layout.addWidget(self.status_label)
+        
+        # 进度条
+        self.progress_bar = QProgressBar()
+        self.progress_bar.setValue(round(task.progress))
+        self.progress_bar.setFormat(f" {task.progress:.2f}%")
+        self.progress_bar.setStyleSheet(f"""
+            QProgressBar {{
+            font-size:16px;
+            }}
+            QProgressBar::chunk {{
+                background-color: {Task.STATUS_COLORS.get(task.status, QColor(0,0,0)).name()};
+            }}
+        """)
+        
+        # 任务信息（剩余天数和预计完成日期）
+        info_layout = QHBoxLayout()
+        
+        days_text = f"剩余天数: {task.remaining_days}天 | 预计完成: {task.estimated_date}"
+        self.days_info = QLabel(days_text)
+        self.days_info.setStyleSheet("font-size: 14px; color: #000;")
+        
+        info_layout.addWidget(self.days_info)
+        info_layout.addStretch()
+        
+        # 添加到主布局
+        layout.addLayout(header_layout)
+        layout.addWidget(self.progress_bar)
+        layout.addLayout(info_layout)
+        
+        self.setLayout(layout)
+        self.setMinimumHeight(scaled_size(100))
+        self.setStyleSheet("""
+            TaskCard {
+                background-color: white;
+                border-radius: 8px;
+                border: 1px solid #ddd;
+            }
+            TaskCard:hover {
+                border: 1px solid #aaa;
+            }
+        """)
+
+        # 初始化时更新一次显示
+        self.update_task(task)
+        
+    def update_task(self, task):
+        """更新卡片显示的任务数据"""
+        self.task = task
+        self.name_label.setText(task.name)
+        self.name_label.setStyleSheet(f"font-family: \"黑体\", sans-serif; font-weight: bold; font-size: {scaled_font_size(20)}px;")
+        self.name_label.setWordWrap(True)
+
+        self.status_label.setText(task.status)
+        self.status_label.setStyleSheet(f"font-family: \"黑体\", sans-serif; color: {Task.STATUS_COLORS.get(task.status, QColor(0,0,0)).name()}; font-size: 19px;")
+        self.progress_bar.setValue(round(task.progress))
+        self.progress_bar.setFormat(f" {task.progress:.2f}%")
+        self.progress_bar.setStyleSheet(f"""
+            QProgressBar {{
+            font-size: {scaled_font_size(16)}px;
+            height: {scaled_size(25)}px;
+            }}
+            QProgressBar::chunk {{
+                background-color: {Task.STATUS_COLORS.get(task.status, QColor(0,0,0)).name()};
+            }}
+        """)
+        
+        # 更新剩余天数和预计完成日期（remaining_days 会使用 Task.RECENT_X）
+        days_text = f"剩余天数: {task.remaining_days}天 | 预计完成: {task.estimated_date}"
+        self.days_info.setText(days_text)
+        self.days_info.setStyleSheet(f"font-size: {scaled_font_size(14)}px; color: #000;")
+
+# --- 新增：子任务卡片，显式提供合理的 sizeHint，确保选中框能完整包裹内容 ---
+class SubTaskCard(QWidget):
+    def __init__(self, subtask: SubTask, parent=None):
+        super().__init__(parent)
+        self.subtask = subtask
+        self.setAttribute(Qt.WA_StyledBackground, True)
+        
+        layout = QVBoxLayout(self)
+        layout.setContentsMargins(scaled_size(12), scaled_size(8), scaled_size(12), scaled_size(10))
+        layout.setSpacing(scaled_size(8))
+
+        self.name_label = QLabel(subtask.name)
+        self.name_label.setStyleSheet(
+            f"font-family: \"黑体\", sans-serif; font-weight: bold; font-size: {scaled_font_size(14)}px;"
+        )
+        self.name_label.setWordWrap(True)
+
+        progress = (subtask.completed / subtask.total * 100) if subtask.total > 0 else 0
+        self.progress_bar = QProgressBar()
+        self.progress_bar.setRange(0, 100)
+        self.progress_bar.setValue(round(progress))
+        self.progress_bar.setFormat(f"{progress:.2f}% ({subtask.completed}/{subtask.total})")
+        # 稍微加高，便于触控与可读性
+        self.progress_bar.setFixedHeight(scaled_size(26))
+        self.progress_bar.setStyleSheet(
+            f"QProgressBar {{ font-size: {scaled_font_size(13)}px; height: {scaled_size(26)}px; }}"
+        )
+
+        layout.addWidget(self.name_label)
+        layout.addWidget(self.progress_bar)
+
+        # 让 QListWidget 的选中高亮透出（本卡片背景透明）
+        self.setStyleSheet("background: transparent;")
+
+        # 调整尺寸策略，保证以内容高度为准
+        self.setSizePolicy(QSizePolicy.Preferred, QSizePolicy.Fixed)
+
+    def update_subtask(self, subtask: SubTask):
+        self.subtask = subtask
+        self.name_label.setText(subtask.name)
+        progress = (subtask.completed / subtask.total * 100) if subtask.total > 0 else 0
+        self.progress_bar.setValue(round(progress))
+        self.progress_bar.setFormat(f"{progress:.2f}% ({subtask.completed}/{subtask.total})")
+        self.updateGeometry()
+
+    def sizeHint(self):
+        # 显式返回足够的高度，确保选中框覆盖 name + progress + 内边距
+        name_h = self.name_label.sizeHint().height()
+        pb_h = max(self.progress_bar.sizeHint().height(), scaled_size(26))
+        margins = scaled_size(8) + scaled_size(10) + scaled_size(8)  # top + bottom + 中间间距
+        h = name_h + pb_h + margins + scaled_size(6)  # 额外余量
+        # 宽度可交给视图自行计算
+        return QSize(scaled_size(300), h)
+
+class ProgressManager(QMainWindow):
+    def __init__(self):
+        super().__init__()
+
+        # --- 新增：存储原始缩放因子 ---
+        self.base_scaling_factor = get_base_scaling_factor()
+        global SCALING_FACTOR
+        SCALING_FACTOR = self.base_scaling_factor
+
+        self.setWindowTitle("任务进度管理器 by TZYLT&QianXiquq")
+        self.setGeometry(100, 100, scaled_size(1200), scaled_size(800))
+        self.tasks = []
+        self.current_task = None
+        self.current_subtask = None
+        self.data_file = "tasks.json"
+        self.config_file = "config.json"
+        # recent_x 控制“取最近 x 次记录”用于剩余天数估算
+        self.recent_x = Task.RECENT_X  # 默认值与 Task 保持一致
+
+        # 先加载配置（以便 RECENT_X 可用）
+        self.load_config()
+
+        # 添加全屏快捷键
+        self.fullscreen_shortcut = QShortcut(QKeySequence("F11"), self)
+        self.fullscreen_shortcut.activated.connect(self.toggle_fullscreen)
+
+        self.load_data()
+        self.init_ui()
+    
+    def toggle_fullscreen(self):
+        """
+        切换全屏模式，并在切换后根据状态重新计算和应用UI缩放
+        """
+        is_entering_fullscreen = not self.isFullScreen()
+
+        if is_entering_fullscreen:
+            self.showFullScreen()
+        else:
+            self.showNormal()
+
+        # 根据新状态更新并应用UI样式
+        self.update_and_apply_styles(is_fullscreen=is_entering_fullscreen)
+
+    def update_and_apply_styles(self, is_fullscreen):
+        """
+        计算新的缩放因子，并刷新整个UI以应用新尺寸和字体大小
+        """
+        global SCALING_FACTOR
+        if is_fullscreen:
+            # 进入全屏时，放大UI
+            SCALING_FACTOR = self.base_scaling_factor * 1.25
+        else:
+            # 退出全屏时，恢复原始DPI缩放
+            SCALING_FACTOR = self.base_scaling_factor
+        
+        # 保存当前选中的任务索引
+        current_index = self.task_list.currentRow()
+        
+        # 重新应用所有样式和尺寸
+        self.apply_styles()
+        
+        # 重新填充任务列表（这将使用新的缩放因子创建TaskCard）
+        self.populate_task_list()
+        
+        # 恢复之前的选中状态
+        if current_index >= 0 and current_index < self.task_list.count():
+            self.task_list.setCurrentRow(current_index)
+        
+        # 刷新详情和图表视图
+        self.update_detail_view()
+        self.update_chart()
+
+    # ---------- 配置持久化 ----------
+    def load_config(self):
+        try:
+            with open(self.config_file, "r", encoding="utf-8") as f:
+                cfg = json.load(f)
+                self.recent_x = int(cfg.get("recent_x", self.recent_x))
+        except Exception:
+            # 若读取失败则保持默认
+            self.recent_x = getattr(self, "recent_x", Task.RECENT_X)
+        # 将配置同步到 Task.RECENT_X（使 Task.remaining_days 使用此值）
+        try:
+            Task.RECENT_X = int(self.recent_x)
+        except Exception:
+            Task.RECENT_X = Task.RECENT_X
+    
+    def save_config(self):
+        try:
+            with open(self.config_file, "w", encoding="utf-8") as f:
+                json.dump({"recent_x": int(self.recent_x)}, f, ensure_ascii=False, indent=2)
+        except Exception:
+            pass
+    
+    # ---------- 数据加载/保存 ----------
+    def load_data(self):
+        try:
+            with open(self.data_file, "r", encoding="utf-8") as f:
+                data = json.load(f)
+                self.tasks = [Task.from_dict(t) for t in data]
+        except FileNotFoundError:
+            self.tasks = []
+        except Exception:
+            self.tasks = []
+    
+    def save_data(self):
+        data = [t.to_dict() for t in self.tasks]
+        try:
+            with open(self.data_file, "w", encoding="utf-8") as f:
+                json.dump(data, f, ensure_ascii=False, indent=2)
+        except Exception:
+            pass
+    
+    def init_ui(self):
+        main_widget = QWidget()
+        main_layout = QHBoxLayout()
+        
+        # 左侧任务列表
+        left_panel = QWidget()
+        left_layout = QVBoxLayout()
+        
+        self.task_list = QListWidget()
+        self.task_list.itemSelectionChanged.connect(self.on_task_selected)
+        
+        # 添加任务按钮
+        self.add_task_btn = QPushButton("添加新任务")
+        self.add_task_btn.clicked.connect(self.add_new_task)
+        
+        self.task_list_label = QLabel("任务列表")
+        left_layout.addWidget(self.task_list_label)
+        left_layout.addWidget(self.task_list)
+        left_layout.addWidget(self.add_task_btn)
+        left_panel.setLayout(left_layout)
+        
+        # 右侧面板
+        right_panel = QWidget()
+        right_layout = QVBoxLayout()
+        
+        # 模式切换与控制按钮行
+        mode_layout = QHBoxLayout()
+        self.mode_label = QLabel("显示模式:")
+        self.mode_combo = QComboBox()
+        self.mode_combo.addItems(["详细信息", "图表分析"])
+        self.mode_combo.currentIndexChanged.connect(self.switch_mode)
+        
+        self.today_summary_btn = QPushButton("今日总结")
+        self.today_summary_btn.setToolTip("显示今日有更新的任务总结")
+        self.today_summary_btn.setStyleSheet("""
+            QPushButton {
+                background-color: #4CAF50;
+                color: white;
+                border: none;
+                padding: 6px 10px;
+                border-radius: 4px;
+            }
+            QPushButton:hover {
+                background-color: #45a049;
+            }
+        """)
+        self.today_summary_btn.clicked.connect(self.show_today_summary)
+        
+        # 设置按钮：用于修改 recent_x（顶部设置面板按钮）
+        self.settings_btn = QPushButton("设置")
+        self.settings_btn.setToolTip("剩余天数计算的最近记录次数")
+        self.settings_btn.setStyleSheet("""
+            QPushButton {
+                background-color: #1976D2;
+                color: white;
+                border: none;
+                padding: 6px 10px;
+                border-radius: 4px;
+            }
+            QPushButton:hover {
+                background-color: #1565C0;
+            }
+        """)
+        self.settings_btn.clicked.connect(self.open_settings_dialog)
+        
+        mode_layout.addWidget(self.mode_label)
+        mode_layout.addWidget(self.mode_combo)
+        mode_layout.addWidget(self.today_summary_btn)
+        mode_layout.addWidget(self.settings_btn)
+        mode_layout.addStretch()
+        
+        # 堆叠窗口
+        self.stacked_widget = QStackedWidget()
+        
+        # 详细信息模式
+        self.detail_widget = QWidget()
+        self.init_detail_ui()
+        self.stacked_widget.addWidget(self.detail_widget)
+        
+        # 图表模式
+        self.chart_widget = QWidget()
+        self.init_chart_ui()
+        self.stacked_widget.addWidget(self.chart_widget)
+        
+        right_layout.addLayout(mode_layout)
+        right_layout.addWidget(self.stacked_widget)
+        right_panel.setLayout(right_layout)
+        
+        # 主布局
+        main_layout.addWidget(left_panel, 30)
+        main_layout.addWidget(right_panel, 70)
+        main_widget.setLayout(main_layout)
+        self.setCentralWidget(main_widget)
+        
+        # 设置任务列表右键菜单
+        self.task_list.setContextMenuPolicy(Qt.CustomContextMenu)
+        self.task_list.customContextMenuRequested.connect(self.show_task_context_menu)
+
+        # 首次加载时应用样式和填充列表
+        self.apply_styles()
+        self.populate_task_list()
+
+    def apply_styles(self):
+        """
+        一个集中的方法，用于设置所有UI组件的样式和尺寸。
+        这样可以在缩放因子变化后统一刷新界面。
+        """
+        # --- 全局字体 ---
+        app_font = QApplication.instance().font()
+        app_font.setPointSize(scaled_font_size(10))
+        QApplication.instance().setFont(app_font)
+
+        # --- 左侧面板 ---
+        self.task_list_label.setStyleSheet(f"font-size: {scaled_font_size(14)}px; font-weight: bold;")
+        self.task_list.setStyleSheet(f"""
+            QListWidget {{
+                background-color: #f0f2f5;
+                border: none;
+                border-radius: 8px;
+                padding: 5px;
+                font-size: {scaled_font_size(14)}px;
+            }}
+            QListWidget::item {{
+                border-bottom: 1px solid #dee2e6;
+            }}
+            QListWidget::item:selected {{
+                background-color: #e2e6ea;
+            }}
+        """)
+        self.add_task_btn.setStyleSheet(f"""
+            QPushButton {{
+                background-color: #4CAF50; color: white; border: none;
+                padding: {scaled_size(8)}px; border-radius: 4px;
+                font-weight: bold; font-size: {scaled_font_size(14)}px;
+            }}
+            QPushButton:hover {{ background-color: #45a049; }}
+        """)
+
+        # --- 右侧面板 ---
+        self.mode_label.setStyleSheet(f"font-size: {scaled_font_size(14)}px;")
+        self.mode_combo.setStyleSheet(f"font-size: {scaled_font_size(14)}px;")
+        self.today_summary_btn.setStyleSheet(f"""
+            QPushButton {{
+                background-color: #1976D2; color: white; border: none;
+                padding: {scaled_size(6)}px {scaled_size(10)}px;
+                border-radius: 4px; font-size: {scaled_font_size(14)}px;
+            }}
+            QPushButton:hover {{ background-color: #145a9e; }}
+        """)
+        
+        # --- 详细信息视图 ---
+        self.detail_widget.layout().setSpacing(scaled_size(15))
+        self.task_overview.setStyleSheet(f"QGroupBox {{ font-size: {scaled_font_size(16)}px; font-weight: bold; }}")
+        self.task_name_label.setStyleSheet(f"font-family: \"黑体\", sans-serif; font-size: {scaled_font_size(18)}px; font-weight: bold;")
+        self.task_progress_bar.setStyleSheet(f"""
+            QProgressBar {{ font-size: {scaled_font_size(16)}px; height: {scaled_size(25)}px; }}
+        """)
+        self.task_info_label.setStyleSheet(f"font-size: {scaled_font_size(14)}px; color: #555;")
+        self.subtask_list_label.setStyleSheet(f"font-size: {scaled_font_size(16)}px; font-weight: bold;")
+        # 关键：子任务列表的选中高亮更明显 + 行距更大，避免选中框过小
+        self.subtask_list.setStyleSheet(f"""
+            QListWidget {{
+                background-color: #f8f9fa; border: 1px solid #dee2e6;
+                border-radius: 8px; font-size: {scaled_font_size(14)}px;
+            }}
+            QListWidget::item {{
+                padding: {scaled_size(6)}px {scaled_size(8)}px;
+            }}
+            QListWidget::item:selected {{
+                background-color: #d0e7ff; /* 更明显的选中底色 */
+                border-radius: {scaled_size(6)}px;
+            }}
+        """)
+        self.subtask_list.setSpacing(scaled_size(6))
+        self.subtask_list.setUniformItemSizes(False)
+        self.subtask_list.setSelectionMode(QAbstractItemView.SingleSelection)
+
+        self.progress_group.setStyleSheet(f"QGroupBox {{ font-size: {scaled_font_size(16)}px; font-weight: bold; }}")
+        self.subtask_name_label.setStyleSheet(f"font-size: {scaled_font_size(14)}px;")
+        self.date_edit.setStyleSheet(f"font-size: {scaled_font_size(14)}px;")
+        self.date_edit.setFixedHeight(scaled_size(30))
+        self.progress_input.setStyleSheet(f"font-size: {scaled_font_size(14)}px;")
+        self.progress_input.setFixedHeight(scaled_size(30))
+        self.offset_input.setStyleSheet(f"font-size: {scaled_font_size(14)}px;")
+        self.offset_input.setFixedHeight(scaled_size(30))
+        self.register_btn.setStyleSheet(f"""
+            QPushButton {{
+                background-color: #4CAF50; color: white;
+                font-size: {scaled_font_size(14)}px; padding: {scaled_size(8)}px;
+                border-radius: 4px;
+            }}
+            QPushButton:hover {{ background-color: #45a049; }}
+        """)
+        self.register_btn.setFixedHeight(scaled_size(40))
+
+        # --- 图表视图 ---
+        self.chart_widget.layout().setSpacing(scaled_size(15))
+        self.chart_type_label.setStyleSheet(f"font-size: {scaled_font_size(14)}px;")
+        self.chart_type_combo.setStyleSheet(f"font-size: {scaled_font_size(14)}px;")
+        
+    def populate_task_list(self):
+        self.task_list.clear()
+        for task in self.tasks:
+            item = QListWidgetItem()
+            widget = TaskCard(task, parent=self)
+            item.setSizeHint(widget.sizeHint())
+            self.task_list.addItem(item)
+            self.task_list.setItemWidget(item, widget)
+    
+    def init_detail_ui(self):
+        layout = QVBoxLayout()
+        
+        # 任务概览
+        self.task_overview = QGroupBox("任务概览")
+        overview_layout = QVBoxLayout()
+        
+        self.task_name_label = QLabel("")
+        self.task_progress_bar = QProgressBar()
+        self.task_progress_bar.setRange(0, 100)
+        self.task_info_label = QLabel("")
+        
+        overview_layout.addWidget(self.task_name_label)
+        overview_layout.addWidget(self.task_progress_bar)
+        overview_layout.addWidget(self.task_info_label)
+        self.task_overview.setLayout(overview_layout)
+        
+        # 子任务列表
+        self.subtask_list_label = QLabel("子任务列表")
+        self.subtask_list = QListWidget()
+        self.subtask_list.itemSelectionChanged.connect(self.on_subtask_selected)
+        # 为子任务列表启用右键菜单（最小改动）
+        self.subtask_list.setContextMenuPolicy(Qt.CustomContextMenu)
+        self.subtask_list.customContextMenuRequested.connect(self.show_subtask_context_menu)
+        
+        # 进度登记
+        self.progress_group = QGroupBox("进度登记")
+        progress_layout = QFormLayout()
+        progress_layout.setLabelAlignment(Qt.AlignRight)
+        progress_layout.setFormAlignment(Qt.AlignHCenter | Qt.AlignTop)
+        
+        self.subtask_name_label = QLabel("选择子任务")
+        self.date_edit = QDateEdit()
+        self.date_edit.setDate(QDate.currentDate())
+        self.date_edit.setCalendarPopup(True)
+        self.progress_input = QSpinBox()
+        self.progress_input.setRange(0, 100000)
+        self.offset_input = QSpinBox()
+        self.offset_input.setRange(-1000, 1000)
+        self.register_btn = QPushButton("登记进度")
+        self.register_btn.clicked.connect(self.register_progress)
+        
+        progress_layout.addRow(QLabel("子任务:"), self.subtask_name_label)
+        progress_layout.addRow(QLabel("日期:"), self.date_edit)
+        progress_layout.addRow(QLabel("进度值:"), self.progress_input)
+        progress_layout.addRow(QLabel("自动偏移:"), self.offset_input)
+        progress_layout.addRow("", self.register_btn)
+        self.progress_group.setLayout(progress_layout)
+        
+        layout.addWidget(self.task_overview)
+        layout.addWidget(self.subtask_list_label)
+        layout.addWidget(self.subtask_list, 50)
+        layout.addWidget(self.progress_group, 30)
+        self.detail_widget.setLayout(layout)
+    
+    def init_chart_ui(self):
+        layout = QVBoxLayout()
+        
+        # 图表类型选择
+        chart_type_layout = QHBoxLayout()
+        self.chart_type_label = QLabel("图表模式:")
+        self.chart_type_combo = QComboBox()
+        self.chart_type_combo.addItems(["总量模式", "增量模式"])
+        self.chart_type_combo.currentIndexChanged.connect(self.update_chart)
+        
+        chart_type_layout.addWidget(self.chart_type_label)
+        chart_type_layout.addWidget(self.chart_type_combo)
+        chart_type_layout.addStretch()
+        
+        # 图表视图
+        self.chart_view = QChartView()
+        self.chart_view.setRenderHint(QPainter.Antialiasing)
+        
+        layout.addLayout(chart_type_layout)
+        layout.addWidget(self.chart_view)
+        self.chart_widget.setLayout(layout)
+    
+    def on_task_selected(self):
+        selected_items = self.task_list.selectedItems()
+        if not selected_items:
+            self.current_task = None
+            return
+        
+        idx = self.task_list.row(selected_items[0])
+        if 0 <= idx < len(self.tasks):
+            self.current_task = self.tasks[idx]
+        else:
+            self.current_task = None
+        self.update_detail_view()
+    
+    def refresh_task_cards(self):
+        """刷新所有任务卡片"""
+        for i in range(self.task_list.count()):
+            item = self.task_list.item(i)
+            widget = self.task_list.itemWidget(item)
+            if widget and i < len(self.tasks):
+                widget.update_task(self.tasks[i])
+
+    def refresh_current_task_card(self):
+        """刷新当前选中的任务卡片"""
+        selected_items = self.task_list.selectedItems()
+        if not selected_items:
+            return
+        
+        idx = self.task_list.row(selected_items[0])
+        item = self.task_list.item(idx)
+        widget = self.task_list.itemWidget(item)
+        if widget:
+            widget.update_task(self.current_task)
+
+    def select_current_task_in_list(self):
+        """确保当前任务在列表中被选中"""
+        if self.current_task is None:
+            return
+        for i in range(len(self.tasks)):
+            if self.tasks[i].name == self.current_task.name:
+                self.task_list.setCurrentRow(i)
+                break
+
+    def update_detail_view(self):
+        if not self.current_task:
+            self.task_name_label.setText("")
+            self.task_progress_bar.setValue(0)
+            self.task_info_label.setText("")
+            self.subtask_list.clear()
+            self.subtask_name_label.setText("选择子任务")
+            return
+        
+        # 更新任务概览
+        self.task_name_label.setText(self.current_task.name)
+        self.task_progress_bar.setValue(round(self.current_task.progress))
+        self.task_progress_bar.setFormat(f"{self.current_task.progress:.2f}%")
+        # 在显示预计完成时，使用 self.recent_x（用户设置）—— estimated_date 保持不变
+        est_date = self.current_task.estimated_date
+        self.task_info_label.setText(
+            f"状态: {self.current_task.status} | 剩余天数: {self.current_task.remaining_days} | "
+            f"预计完成: {est_date}"
+        )
+        
+        # 更新子任务列表（使用 SubTaskCard，显式设置足够的 sizeHint）
+        self.subtask_list.clear()
+        for subtask in self.current_task.sub_tasks:
+            item = QListWidgetItem()
+            widget = SubTaskCard(subtask)
+            # 关键：使用卡片的 sizeHint 确定行高，确保选中框覆盖全部组件
+            item.setSizeHint(widget.sizeHint())
+            self.subtask_list.addItem(item)
+            self.subtask_list.setItemWidget(item, widget)
+    
+        # 更新图表
+        self.update_chart()
+        
+        # 刷新当前任务卡片
+        self.refresh_current_task_card()
+    
+    def on_subtask_selected(self):
+        selected_items = self.subtask_list.selectedItems()
+        if not selected_items or not self.current_task:
+            self.current_subtask = None
+            self.subtask_name_label.setText("选择子任务")
+            return
+        
+        idx = self.subtask_list.row(selected_items[0])
+        if 0 <= idx < len(self.current_task.sub_tasks):
+            self.current_subtask = self.current_task.sub_tasks[idx]
+            self.subtask_name_label.setText(self.current_subtask.name)
+            self.offset_input.setValue(self.current_subtask.auto_offset)
+        else:
+            self.current_subtask = None
+            self.subtask_name_label.setText("选择子任务")
+    
+    def register_progress(self):
+        if not self.current_task or not self.current_subtask:
+            QMessageBox.warning(self, "错误", "请先选择任务和子任务")
+            return
+        
+        date = self.date_edit.date().toString("yyyy-MM-dd")
+        progress = self.progress_input.value() - self.offset_input.value()
+        self.current_subtask.add_record(date, progress)
+        self.current_subtask.auto_offset = self.offset_input.value()
+        
+        self.save_data()
+        self.update_detail_view()
+        self.refresh_current_task_card()
+    
+    def switch_mode(self, index):
+        self.stacked_widget.setCurrentIndex(index)
+        if index == 1:  # 图表模式
+            self.update_chart()
+        
+    def update_chart(self):
+        if not self.current_task:
+            self.chart_view.setChart(QChart())
+            return
+        
+        chart = QChart()
+        chart.setTitle(f"{self.current_task.name} - 进度分析")
+        chart.legend().setVisible(True)
+        chart.setAnimationOptions(QChart.SeriesAnimations)
+        
+        # 设置标题/图例/坐标轴字体大小以配合缩放
+        font = chart.titleFont()
+        font.setPointSize(scaled_font_size(16))
+        chart.setTitleFont(font)
+        legend_font = chart.legend().font()
+        legend_font.setPointSize(scaled_font_size(12))
+        chart.legend().setFont(legend_font)
+        
+        axisX = QDateTimeAxis()
+        axisX.setFormat("yyyy-MM-dd")
+        axisX.setTitleText("日期")
+        
+        axisY = QValueAxis()
+        axisY.setTitleText("进度 (%)")
+        
+        axis_font = axisX.labelsFont()
+        axis_font.setPointSize(scaled_font_size(10))
+        axisX.setLabelsFont(axis_font)
+        axisY.setLabelsFont(axis_font)
+        title_font = axisX.titleFont()
+        title_font.setPointSize(scaled_font_size(12))
+        axisX.setTitleFont(title_font)
+        axisY.setTitleFont(title_font)
+        
+        chart_mode = self.chart_type_combo.currentText()
+        
+        all_dates = set()
+        for subtask in self.current_task.sub_tasks:
+            all_dates.update(subtask.records.keys())
+        
+        if not all_dates:
+            self.chart_view.setChart(chart)
+            return
+        
+        sorted_dates = sorted(all_dates, key=lambda d: datetime.strptime(d, "%Y-%m-%d"))
+        date_objs = [datetime.strptime(d, "%Y-%m-%d") for d in sorted_dates]
+        min_date = min(date_objs)
+        max_date = max(date_objs)
+        
+        axisX.setRange(min_date, max_date + timedelta(days=1))
+        
+        total_series = QLineSeries()
+        total_series.setName("总进度")
+        total_series.setColor(QColor(0, 0, 0))
+        total_series.setPointsVisible(True)
+        
+        subtask_series = []
+        for i, subtask in enumerate(self.current_task.sub_tasks):
+            series = QLineSeries()
+            color = QColor(
+                random.randint(50, 200),
+                random.randint(50, 200),
+                random.randint(50, 200)
+            )
+            series.setName(subtask.name)
+            series.setColor(color)
+            series.setPointsVisible(True)
+            subtask_series.append(series)
+        
+        current_subtask_progress = [0] * len(self.current_task.sub_tasks)
+        
+        if chart_mode == "增量模式":
+            prev_total_progress = 0
+            prev_subtask_progress = [0] * len(self.current_task.sub_tasks)
+            max_increment_value = 0
+            
+            for date in sorted_dates:
+                date_obj = datetime.strptime(date, "%Y-%m-%d")
+                timestamp = date_obj.timestamp() * 1000
+                
+                for i, subtask in enumerate(self.current_task.sub_tasks):
+                    if date in subtask.records:
+                        current_subtask_progress[i] = min(subtask.records[date], subtask.total)
+                
+                total_completed = sum(current_subtask_progress)
+                total_required = sum(subtask.total for subtask in self.current_task.sub_tasks)
+                total_progress = (total_completed / total_required * 100) if total_required > 0 else 0
+                
+                total_delta = total_progress - prev_total_progress
+                total_series.append(timestamp, max(0, total_delta))
+                prev_total_progress = total_progress
+                
+                max_increment_value = max(max_increment_value, max(0, total_delta))
+                
+                for i, subtask in enumerate(self.current_task.sub_tasks):
+                    subtask_percent = (current_subtask_progress[i] / subtask.total * 100) if subtask.total > 0 else 0
+                    delta = subtask_percent - prev_subtask_progress[i]
+                    delta_value = max(0, delta)
+                    subtask_series[i].append(timestamp, delta_value)
+                    prev_subtask_progress[i] = subtask_percent
+                    max_increment_value = max(max_increment_value, delta_value)
+            
+            upper_bound = max_increment_value * 1.2 if max_increment_value > 0 else 10
+            axisY.setRange(0, upper_bound)
+            axisY.setTickCount(6)
+        else:
+            for date in sorted_dates:
+                date_obj = datetime.strptime(date, "%Y-%m-%d")
+                timestamp = date_obj.timestamp() * 1000
+                
+                for i, subtask in enumerate(self.current_task.sub_tasks):
+                    if date in subtask.records:
+                        current_subtask_progress[i] = min(subtask.records[date], subtask.total)
+                
+                total_completed = sum(current_subtask_progress)
+                total_required = sum(subtask.total for subtask in self.current_task.sub_tasks)
+                total_progress = (total_completed / total_required * 100) if total_required > 0 else 0
+                total_series.append(timestamp, total_progress)
+                
+                for i, subtask in enumerate(self.current_task.sub_tasks):
+                    progress = current_subtask_progress[i]
+                    percent = (progress / subtask.total * 100) if subtask.total > 0 else 0
+                    subtask_series[i].append(timestamp, percent)
+            
+            axisY.setRange(0, 100)
+            axisY.setTickCount(11)
+        
+        chart.addSeries(total_series)
+        for series in subtask_series:
+            chart.addSeries(series)
+        
+        chart.addAxis(axisX, Qt.AlignBottom)
+        chart.addAxis(axisY, Qt.AlignLeft)
+        
+        for series in [total_series] + subtask_series:
+            series.attachAxis(axisX)
+            series.attachAxis(axisY)
+        
+        self.chart_view.setChart(chart)
+        from PyQt5.QtCore import QTimer
+        QTimer.singleShot(100, self.add_data_labels)
+
+    def add_data_labels(self):
+        chart = self.chart_view.chart()
+        if not chart:
+            return
+        scene = self.chart_view.scene()
+        if not scene:
+            return
+        # 清除现有标签
+        for item in list(scene.items()):
+            if isinstance(item, QGraphicsSimpleTextItem):
+                scene.removeItem(item)
+        series_list = chart.series()
+        if not series_list:
+            return
+        for series in series_list:
+            try:
+                points = series.pointsVector()
+            except Exception:
+                continue
+            for point in points:
+                scene_point = chart.mapToPosition(point)
+                value_text = f"{point.y():.2f}"
+                label = QGraphicsSimpleTextItem(value_text)
+                label_x = scene_point.x() + 5
+                label_y = scene_point.y() - 15
+                plot_area = chart.plotArea()
+                if label_y < plot_area.top():
+                    label_y = scene_point.y() + 10
+                label.setPos(label_x, label_y)
+                label.setBrush(QColor(0, 0, 0))
+                font = label.font()
+                font.setPointSize(scaled_font_size(8))
+                label.setFont(font)
+                scene.addItem(label)
+
+    def show_task_context_menu(self, pos):
+        item = self.task_list.itemAt(pos)
+        if not item: return
+        
+        idx = self.task_list.row(item)
+        task = self.tasks[idx]
+        
+        menu = QMenu()
+        menu.setStyleSheet(f"QMenu {{ font-size: {scaled_font_size(14)}px; }}")
+        
+        status_menu = QMenu("更改状态")
+        status_menu.setStyleSheet(f"QMenu {{ font-size: {scaled_font_size(14)}px; }}")
+        for status in ["进行中", "暂停", "废止"]:
+            action = status_menu.addAction(status)
+            action.triggered.connect(lambda _, s=status, t=task: self.change_task_status(t, s))
+        menu.addMenu(status_menu)
+        
+        rename_action = menu.addAction("重命名")
+        rename_action.triggered.connect(lambda _, t=task: self.rename_task(t))
+        
+        add_sub_action = menu.addAction("添加子任务")
+        add_sub_action.triggered.connect(lambda _, t=task: self.add_subtask(t))
+        
+        delete_action = menu.addAction("删除任务")
+        delete_action.triggered.connect(lambda _, t=task: self.delete_task(t))
+        
+        menu.exec_(self.task_list.mapToGlobal(pos))
+    
+    def change_task_status(self, task, status):
+        task.status = status
+        self.save_data()
+        self.populate_task_list()
+        self.select_current_task_in_list()
+        if task == self.current_task:
+            self.update_detail_view()
+    
+    def rename_task(self, task):
+        new_name, ok = QInputDialog.getText(
+            self, "重命名任务", "输入新任务名称:", text=task.name
+        )
+        if ok and new_name:
+            task.name = new_name
+            self.save_data()
+            self.populate_task_list()
+            self.select_current_task_in_list()
+            if task == self.current_task:
+                self.update_detail_view()
+    
+    def add_subtask(self, task):
+        name, ok = QInputDialog.getText(
+            self, "添加子任务", "输入子任务名称:"
+        )
+        if ok and name:
+            total, ok = QInputDialog.getInt(
+                self, "设置总量", "输入任务总量:", value=100
+            )
+            if ok:
+                task.add_subtask(SubTask(name, total))
+                self.save_data()
+                if task == self.current_task:
+                    self.update_detail_view()
+    
+    def delete_task(self, task):
+        reply = QMessageBox.question(
+            self, "确认删除", 
+            f"确定要删除任务 '{task.name}' 及其所有子任务吗?",
+            QMessageBox.Yes | QMessageBox.No
+        )
+        if reply == QMessageBox.Yes:
+            was_current = (task == self.current_task)
+            self.tasks.remove(task)
+            if was_current:
+                self.current_task = None
+            self.save_data()
+            self.populate_task_list()
+            self.update_detail_view()
+    
+    def add_new_task(self):
+        name, ok = QInputDialog.getText(
+            self, "添加新任务", "输入任务名称:"
+        )
+        if ok and name:
+            self.tasks.append(Task(name))
+            self.save_data()
+            self.populate_task_list()
+
+    # ---------------- 今日总结（合并后的更完整实现） ----------------
+    def show_today_summary(self):
+        """弹出窗口显示今日有更新的任务总结，按指定格式显示"""
+        today_str = datetime.now().strftime("%Y-%m-%d")
+        summary_lines = []
+        
+        for task in self.tasks:
+            task_lines = []
+            
+            # 计算任务整体今日前后的完成量和百分比
+            total_before = 0  # 今日之前的最新记录之和
+            total_after = 0   # 包含今日的最新记录之和
+            
+            # 收集所有子任务的信息
+            subtask_info = []
+            
+            for st in task.sub_tasks:
+                # 获取今日之前的最新记录
+                prev_records = []
+                for d_str, val in st.records.items():
+                    try:
+                        d_obj = datetime.strptime(d_str, "%Y-%m-%d")
+                        if d_obj < datetime.strptime(today_str, "%Y-%m-%d"):
+                            prev_records.append((d_obj, val))
+                    except Exception:
+                        continue
+                
+                prev_val = 0
+                if prev_records:
+                    prev_records.sort(key=lambda x: x[0])
+                    prev_val = prev_records[-1][1]
+                
+                # 获取包含今日的最新记录
+                all_records = []
+                for d_str, val in st.records.items():
+                    try:
+                        d_obj = datetime.strptime(d_str, "%Y-%m-%d")
+                        if d_obj <= datetime.strptime(today_str, "%Y-%m-%d"):
+                            all_records.append((d_obj, val))
+                    except Exception:
+                        continue
+                
+                curr_val = prev_val  # 默认使用之前的值
+                if all_records:
+                    all_records.sort(key=lambda x: x[0])
+                    curr_val = all_records[-1][1]
+                
+                # 计算子任务百分比
+                prev_percent = (min(prev_val, st.total) / st.total * 100) if st.total > 0 else 0
+                curr_percent = (min(curr_val, st.total) / st.total * 100) if st.total > 0 else 0
+                
+                # 累加到任务总量
+                total_before += min(prev_val, st.total)
+                total_after += min(curr_val, st.total)
+                
+                # 检查子任务是否有今日更新
+                if today_str in st.records:
+                    change = max(0, st.records[today_str] - prev_val)
+                    # 只有当有实际变化时才记录子任务
+                    if change > 0 or abs(curr_percent - prev_percent) > 1e-6:
+                        subtask_info.append({
+                            'name': st.name,
+                            'change': change,
+                            'prev_percent': prev_percent,
+                            'curr_percent': curr_percent
+                        })
+            
+            # 计算任务整体百分比
+            total_required = task.total if task.total > 0 else 1
+            total_prev_percent = (total_before / total_required * 100)
+            total_curr_percent = (total_after / total_required * 100)
+            total_change = total_after - total_before
+            
+            # 检查任务是否有更新（有子任务更新或总量变化）
+            if subtask_info or total_change > 0 or abs(total_curr_percent - total_prev_percent) > 1e-6:
+                # 添加任务行
+                task_line = f"{task.name} : {total_change}, {total_prev_percent:.2f}% -> {total_curr_percent:.2f}%"
+                task_lines.append(task_line)
+                
+                # 添加子任务行（缩进显示）
+                for info in subtask_info:
+                    subtask_line = f"    {info['name']} : {info['change']}, {info['prev_percent']:.2f}% -> {info['curr_percent']:.2f}%"
+                    task_lines.append(subtask_line)
+                
+                summary_lines.extend(task_lines)
+                summary_lines.append("")  # 空行分隔不同任务
+        
+        # 弹窗显示
+        dlg = QDialog(self)
+        dlg.setWindowTitle("今日总结")
+        dlg_layout = QVBoxLayout()
+        
+        if summary_lines:
+            # 使用 QTextEdit 以便更好地显示格式化文本
+            text_edit = QTextEdit()
+            text_edit.setReadOnly(True)
+            
+            # 构建格式化文本
+            formatted_text = ""
+            for line in summary_lines:
+                if line.strip():  # 非空行
+                    formatted_text += line + "\n"
+                else:  # 空行
+                    formatted_text += "\n"
+            
+            text_edit.setPlainText(formatted_text.strip())
+            dlg_layout.addWidget(text_edit)
+        else:
+            dlg_layout.addWidget(QLabel("今日没有更新"))
+        
+        btns = QDialogButtonBox(QDialogButtonBox.Close)
+        btns.rejected.connect(dlg.reject)
+        dlg_layout.addWidget(btns)
+        
+        dlg.setLayout(dlg_layout)
+        dlg.resize(700, 500)
+        dlg.exec_()
+
+    # ---------------- 子任务右键菜单及处理函数 ----------------
+    def show_subtask_context_menu(self, pos):
+        """在子任务列表右键时弹出菜单：重命名 / 修改总量 / 删除"""
+        if not self.current_task:
+            return
+        item = self.subtask_list.itemAt(pos)
+        if not item:
+            return
+        idx = self.subtask_list.row(item)
+        if idx < 0 or idx >= len(self.current_task.sub_tasks):
+            return
+        st = self.current_task.sub_tasks[idx]
+        
+        menu = QMenu(self)
+        rename_act = menu.addAction("重命名子任务")
+        change_total_act = menu.addAction("修改任务总量")
+        delete_act = menu.addAction("删除子任务")
+        
+        rename_act.triggered.connect(lambda _, t=self.current_task, i=idx: self.rename_subtask(t, i))
+        change_total_act.triggered.connect(lambda _, t=self.current_task, i=idx: self.change_subtask_total(t, i))
+        delete_act.triggered.connect(lambda _, t=self.current_task, i=idx: self.delete_subtask(t, i))
+        
+        menu.exec_(self.subtask_list.mapToGlobal(pos))
+    
+    def rename_subtask(self, task, idx):
+        """重命名子任务"""
+        try:
+            st = task.sub_tasks[idx]
+        except Exception:
+            return
+        new_name, ok = QInputDialog.getText(self, "重命名子任务", "输入新子任务名称：", text=st.name)
+        if ok and new_name:
+            st.name = new_name
+            self.save_data()
+            if task == self.current_task:
+                self.update_detail_view()
+            self.refresh_task_cards()
+    
+    def change_subtask_total(self, task, idx):
+        """修改子任务总量"""
+        try:
+            st = task.sub_tasks[idx]
+        except Exception:
+            return
+        new_total, ok = QInputDialog.getInt(self, "修改任务总量", "输入新的总量：", value=st.total, min=0)
+        if ok:
+            st.total = new_total
+            self.save_data()
+            if task == self.current_task:
+                self.update_detail_view()
+            self.refresh_task_cards()
+    
+    def delete_subtask(self, task, idx):
+        """删除子任务（带确认）"""
+        try:
+            st = task.sub_tasks[idx]
+        except Exception:
+            return
+        reply = QMessageBox.question(self, "确认删除", f"确定要删除子任务 '{st.name}' 吗？", QMessageBox.Yes | QMessageBox.No)
+        if reply == QMessageBox.Yes:
+            # 若当前选中是该子任务，清空 current_subtask
+            if self.current_subtask is not None and self.current_subtask == st:
+                self.current_subtask = None
+                self.subtask_name_label.setText("选择子任务")
+            task.sub_tasks.pop(idx)
+            self.save_data()
+            if task == self.current_task:
+                self.update_detail_view()
+            self.refresh_task_cards()
+
+    # ---------- 设置对话框（改为可放多个设置项的面板，当前仅一个 x 输入框） ----------
+    def open_settings_dialog(self):
+        """
+        弹出一个完整的设置面板（QDialog），面板使用 QFormLayout 放置多个设置项。
+        现在只放置一个：最近记录次数 x 的输入控件，但布局支持放更多控件。
+        修改后会同步保存配置并刷新界面中显示的剩余天数。
+        """
+        dlg = QDialog(self)
+        dlg.setWindowTitle("设置")
+        dlg_layout = QVBoxLayout(dlg)
+
+        # 使用滚动区承载内容（便于未来放很多设置项）
+        scroll = QScrollArea()
+        scroll.setWidgetResizable(True)
+        content = QWidget()
+        form_layout = QFormLayout()
+        content.setLayout(form_layout)
+        scroll.setWidget(content)
+
+        # 最近记录次数 x（QSpinBox）
+        x_spin = QSpinBox()
+        x_spin.setRange(1, 365)
+        x_spin.setValue(int(self.recent_x) if hasattr(self, "recent_x") else int(Task.RECENT_X))
+        form_layout.addRow(QLabel("剩余天数计算的最近记录次数："), x_spin)
+
+        dlg_layout.addWidget(scroll)
+
+        # 对话框按钮
+        btns = QDialogButtonBox(QDialogButtonBox.Ok | QDialogButtonBox.Cancel)
+        dlg_layout.addWidget(btns)
+
+        # 连接信号
+        def on_accept():
+            # 保存之前的当前任务/子任务引用（用于恢复选择）
+            prev_task = self.current_task
+            prev_subtask = self.current_subtask
+
+            new_x = int(x_spin.value())
+            self.recent_x = new_x
+            # 同步到 Task.RECENT_X（使所有 Task.remaining_days 使用新值）
+            Task.RECENT_X = new_x
+            self.save_config()
+
+            # 重新生成左侧任务列表（可能会清除选择），但我们会尝试恢复之前的选择
+            self.populate_task_list()
+
+            # 如果之前有选中的任务，恢复它在列表中的选中状态
+            if prev_task is not None:
+                # 保证 current_task 引用仍指向原对象
+                # 将 self.current_task 指为 prev_task 然后选择对应项
+                self.current_task = prev_task
+                self.select_current_task_in_list()
+
+            # 现在刷新右侧详情（此时子任务列表会根据 current_task 重建）
+            self.update_detail_view()
+
+            # 如果之前选择了某个子任务，尝试恢复子任务的选中（通过匹配对象引用）
+            if prev_task is not None and prev_subtask is not None and self.current_task == prev_task:
+                try:
+                    idx = self.current_task.sub_tasks.index(prev_subtask)
+                    if 0 <= idx < self.subtask_list.count():
+                        # 设置子任务选择行，会触发 on_subtask_selected()
+                        self.subtask_list.setCurrentRow(idx)
+                except ValueError:
+                    # 之前的子任务可能被删除或索引改变，忽略恢复
+                    pass
+
+            # 刷新左侧卡片样式/数据
+            self.refresh_task_cards()
+
+            dlg.accept()
+
+        def on_reject():
+            dlg.reject()
+
+        btns.accepted.connect(on_accept)
+        btns.rejected.connect(on_reject)
+
+        dlg.resize(480, 320)
+        dlg.exec_()
+
+if __name__ == "__main__":
+    app = QApplication(sys.argv)
+    
+    # 初始设置缩放因子，之后将由 ProgressManager 控制
+    SCALING_FACTOR = get_base_scaling_factor()
+    
+    window = ProgressManager()
+    window.show()
+    sys.exit(app.exec_())